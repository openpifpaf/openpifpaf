--- conflicted
+++ resolved
@@ -4,12 +4,9 @@
 
 import numpy as np
 
-<<<<<<< HEAD
-=======
 from ...annotation import AnnotationDet
 from ...functional import Occupancy
 
->>>>>>> c5319b0d
 LOG = logging.getLogger(__name__)
 
 
