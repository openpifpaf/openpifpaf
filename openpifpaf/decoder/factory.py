from collections import defaultdict
import logging
from typing import Optional

from .cifcaf import CifCaf, CifCafDense
from .cifdet import CifDet
from .decoder import Decoder
from .multi import Multi
from .pose_similarity import PoseSimilarity
from .track_base import TrackBase
from .tracking_pose import TrackingPose
from . import utils
from ..profiler import Profiler  # , TorchProfiler

LOG = logging.getLogger(__name__)

DECODERS = {CifDet, CifCaf, CifCafDense, PoseSimilarity, TrackingPose}


def cli(parser, *, workers=None):
    group = parser.add_argument_group('decoder configuration')

    available_decoders = [dec.__name__.lower() for dec in DECODERS]
    group.add_argument('--decoder', default=None, nargs='+',
                       help='Decoders to be considered: {}.'.format(available_decoders))

    group.add_argument('--seed-threshold', default=utils.CifSeeds.get_threshold(), type=float,
                       help='minimum threshold for seeds')
    # TODO assert utils.nms.Detection.instance_threshold == utils.nms.Keypoints.instance_threshold
    group.add_argument('--instance-threshold', type=float, default=None,
<<<<<<< HEAD
                       help=('filter instances by score (0.0 with --force-complete-pose '
                             'else {})'.format(utils.NMSKeypoints.get_instance_threshold())))
=======
                       help=('filter instances by score (default is 0.0 with '
                             '--force-complete-pose and {} otherwise)'
                             ''.format(utils.nms.Keypoints.instance_threshold)))
>>>>>>> c5319b0d
    group.add_argument('--decoder-workers', default=workers, type=int,
                       help='number of workers for pose decoding')

    group.add_argument('--profile-decoder', nargs='?', const='profile_decoder.prof', default=None,
                       help='specify out .prof file or nothing for default file name')

    group = parser.add_argument_group('CifCaf decoders')
    group.add_argument('--cif-th', default=utils.CifHr.get_threshold(), type=float,
                       help='cif threshold')
    group.add_argument('--caf-th', default=utils.CafScored.get_default_score_th(), type=float,
                       help='caf threshold')

    TrackBase.cli(parser)
    for dec in DECODERS:
        dec.cli(parser)


def configure(args):
    if args.instance_threshold is None:
        if args.force_complete_pose:
            args.instance_threshold = 0.0
        else:
            args.instance_threshold = utils.NMSKeypoints.get_instance_threshold()

    # configure Factory
    Factory.decoder_request_from_args(args.decoder)
    Factory.profile = args.profile_decoder

    # configure CifHr
    utils.CifHr.set_threshold(args.cif_th)

    # configure CifSeeds
    utils.CifSeeds.set_threshold(args.seed_threshold)

    # configure CafScored
    utils.CafScored.set_default_score_th(args.caf_th)

    # configure generators
    Decoder.default_worker_pool = args.decoder_workers

    # configure nms
    # TODO utils.nms.Detection.instance_threshold = args.instance_threshold
    utils.NMSKeypoints.set_instance_threshold(args.instance_threshold)

    TrackBase.configure(args)
    for dec in DECODERS:
        dec.configure(args)


class Factory:
    decoder_request: Optional[dict] = None
    profile = False

    @classmethod
    def decoder_request_from_args(cls, list_str):
        if list_str is None:
            cls.decoder_request = None
            return

        cls.decoder_request = defaultdict(list)
        for dec_str in list_str:
            # pylint: disable=unsupported-assignment-operation,unsupported-membership-test,unsubscriptable-object
            if ':' not in dec_str:
                if dec_str not in cls.decoder_request:
                    cls.decoder_request[dec_str] = []
                continue

            dec_str, _, index = dec_str.partition(':')
            index = int(index)
            cls.decoder_request[dec_str].append(index)

        LOG.debug('setup decoder request: %s', cls.decoder_request)

    @classmethod
    def decoders(cls, head_metas):
        def per_class(request, dec_class):
            class_name = dec_class.__name__.lower()
            if request is not None \
               and class_name not in request:
                return []
            decoders = sorted(dec_class.factory(head_metas), key=lambda d: d.priority, reverse=True)
            for dec_i, dec in enumerate(decoders):
                dec.request_index = dec_i
            if request is not None:
                indices = set(request[class_name])
                decoders = (d for i, d in enumerate(decoders) if i in indices)
            return decoders

        decoders = [d for dec_class in DECODERS for d in per_class(cls.decoder_request, dec_class)]
        decoders = list(sorted(decoders, key=lambda d: d.priority, reverse=True))
        LOG.debug('created %d decoders', len(decoders))

        if not decoders:
            LOG.warning('no decoders found for heads %s', [meta.name for meta in head_metas])
        elif len(decoders) == 1:
            pass
        elif cls.decoder_request is None:
            LOG.info(
                'No specific decoder requested. Using the first one from:\n'
                '%s\n'
                'Use any of the above arguments to select one or multiple '
                'decoders and to suppress this message.',
                '\n'.join(
                    f'  --decoder={dec.__class__.__name__.lower()}:{dec.request_index}'
                    for dec in decoders
                )
            )
            decoders = [decoders[0]]

        return decoders

    @classmethod
    def __call__(cls, head_metas):
        """Instantiate decoders."""
        LOG.debug('head names = %s', [meta.name for meta in head_metas])
        decoders = cls.decoders(head_metas)

        if cls.profile:
            decode = decoders[0]
            decode.__class__.__call__ = Profiler(
                decode.__call__, out_name=cls.profile)
            # decode.__class__.__call__ = TorchProfiler(
            #     decode.__call__, out_name=cls.profile)

        return Multi(decoders)

        # TODO implement!
        # skeleton = head_nets[1].meta.skeleton
        # if dense_connections:
        #     field_config.confidence_scales = (
        #         [1.0 for _ in skeleton] +
        #         [dense_coupling for _ in head_nets[2].meta.skeleton]
        #     )
        #     skeleton = skeleton + head_nets[2].meta.skeleton


factory = Factory.__call__<|MERGE_RESOLUTION|>--- conflicted
+++ resolved
@@ -28,14 +28,9 @@
                        help='minimum threshold for seeds')
     # TODO assert utils.nms.Detection.instance_threshold == utils.nms.Keypoints.instance_threshold
     group.add_argument('--instance-threshold', type=float, default=None,
-<<<<<<< HEAD
-                       help=('filter instances by score (0.0 with --force-complete-pose '
-                             'else {})'.format(utils.NMSKeypoints.get_instance_threshold())))
-=======
                        help=('filter instances by score (default is 0.0 with '
                              '--force-complete-pose and {} otherwise)'
-                             ''.format(utils.nms.Keypoints.instance_threshold)))
->>>>>>> c5319b0d
+                             ''.format(utils.NMSKeypoints.get_instance_threshold())))
     group.add_argument('--decoder-workers', default=workers, type=int,
                        help='number of workers for pose decoding')
 
