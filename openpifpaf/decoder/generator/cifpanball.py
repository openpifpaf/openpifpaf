from collections import defaultdict
import logging
from queue import PriorityQueue
import time

import numpy as np

from .generator import Generator
from ...annotation import Annotation
from ..field_config import FieldConfig
from ..cif_hr import CifHr
from ..cif_seeds import CifSeeds
from ..caf_scored import CafScored
from .. import nms as nms_module
from ..occupancy import Occupancy
from ... import visualizer

import torch

# pylint: disable=import-error
from ...functional import caf_center_s

LOG = logging.getLogger(__name__)

def offsets_to_colorwheel(offset):
    import kornia, math
    offset = torch.tensor(offset)
    angle = torch.atan2(offset[:,0],offset[:,1])[:,None]
    magnitude = offset.pow(2).sum(dim=1,keepdim=True).sqrt()
    eps = 1e-3
    h = angle+math.pi
    v = torch.ones_like(angle)-eps
    s = magnitude/175
    #s[self.instance_truth("foreground_instances")==0] = 0
    v = 1-s/7
    s[s>1] = 1
    hsv = torch.cat([h,s,v], dim=1)
    rgb = kornia.color.hsv_to_rgb(hsv)
    return rgb.permute(0,2,3,1).cpu().numpy()

def softmax(semantic):
    semantic = torch.tensor(semantic)
    p = torch.softmax(semantic, dim=1)
    return p.cpu().numpy()


class CifPanBall(Generator):
    """Generate CifCaf poses from fields.

    :param: nms: set to None to switch off non-maximum suppression.
    """
    connection_method = 'blend'
    occupancy_visualizer = visualizer.Occupancy()
    force_complete = False
    greedy = False
    keypoint_threshold = 0.0

    ball = True
    cent = True


    def __init__(self, field_config: FieldConfig, field_config_ball: FieldConfig, *,
                keypoints,
                #  skeleton,
                 out_skeleton=None,
                 confidence_scales=None,
                 worker_pool=None,
                 nms=True,
                 kp_ball=None,
                 adaptive_max_pool_th=False,
                 max_pool_th=0.1,
                ):
        super().__init__(worker_pool)
        if nms is True:
            nms = nms_module.Keypoints()

        self.field_config = field_config
        self.field_config_ball = field_config_ball

        self.keypoints = keypoints + kp_ball
        self.kp_ball = kp_ball
        # if self.kp_ball is not None:
        #     self.ball = True 
        # self.skeleton = skeleton
        # self.skeleton_m1 = np.asarray(skeleton) - 1
        self.out_skeleton = out_skeleton
        self.confidence_scales = confidence_scales
        self.nms = nms

        self.timers = defaultdict(float)

        self.adaptive_max_pool_th = adaptive_max_pool_th
        self.max_pool_th = max_pool_th

        # init by_target and by_source
        # self.by_target = defaultdict(dict)
        # for caf_i, (j1, j2) in enumerate(self.skeleton_m1):
        #     self.by_target[j2][j1] = (caf_i, True)
        #     self.by_target[j1][j2] = (caf_i, False)
        # self.by_source = defaultdict(dict)
        # for caf_i, (j1, j2) in enumerate(self.skeleton_m1):
        #     self.by_source[j1][j2] = (caf_i, True)
        #     self.by_source[j2][j1] = (caf_i, False)

    def __call__(self, fields, initial_annotations=None, debug=None):
        cif, pan, cif_ball = fields
        semantic, offsets = pan['semantic'], pan['offset']

        # Ci, Bi = (17, object()) if self.ball else (17, 18)
        Ci, Bi = (17, 0)

        start = time.perf_counter()
        if not initial_annotations:
            initial_annotations = []
        LOG.debug('initial annotations = %d', len(initial_annotations))

        # print(self.field_config)
        # if self.field_config.cif_visualizers:
        #     for vis, cif_i in zip(self.field_config.cif_visualizers, self.field_config.cif_indices):
        #         vis.predicted(fields[cif_i])
        # if self.field_config.caf_visualizers:
        #     for vis, caf_i in zip(self.field_config.caf_visualizers, self.field_config.caf_indices):
        #         vis.predicted(fields[caf_i])

        # print(self.field_config)
        # print('pif fields',fields[0].shape)
        cifhr = CifHr(self.field_config).fill(fields)
        cifhr_ball = CifHr(self.field_config_ball).fill(fields)

        # seeds = CifSeeds(cifhr.accumulated, self.field_config).fill(fields)

        # caf_scored = CafScored(cifhr.accumulated, self.field_config, self.skeleton).fill(fields)

        Ñ = None
<<<<<<< HEAD

        def cif_local_max(cif, kernel_size=13, pad=6):
            """Use torch for max pooling"""
            cif = torch.tensor(cif)
            cif_m = torch.max_pool2d(cif[None], kernel_size, stride=1, padding=pad)[0] == cif      #### 7 padding=3
            cif_m &= cif > 0.1
=======
        # print('~~~~~~~~~~~~ ', bool(self.adaptive_max_pool_th))
        # print('~~~~~~~~~~~~ ', float(self.max_pool_th))
        # print(type(float(self.max_pool_th)))
        def cif_local_max(cif, adaptive_max_pool_th=bool(self.adaptive_max_pool_th), max_pool_th=float(self.max_pool_th)):
            """Use torch for max pooling"""
            cif = torch.tensor(cif)
            cif_m = torch.max_pool2d(cif[None], 7, stride=1, padding=3)[0] == cif
            if not adaptive_max_pool_th:
                cif_m &= cif > max_pool_th
            else:    
                cif_m &= cif > max_pool_th * cif.max()
>>>>>>> 8cf0a702
            return np.asarray(cif_m)

        # Get coordinates of keypoints of every type
        # list[K,N_k]
        keypoints_yx = []
        # for i_k, cif in enumerate(cifhr.accumulated):
        #     if i_k == Ci:
        #         keypoints_yx.append(np.stack(np.nonzero(cif_local_max(cif)), axis=-1))
        #     else:
        #         keypoints_yx.append(np.stack(np.nonzero(cif), axis=-1))
        keypoints_yx = [np.stack(np.nonzero(cif_local_max(cif)), axis=-1)
                        for cif in cifhr.accumulated]

        from matplotlib import pyplot as plt
        # plt.figure(figsize=(15,15))
        # im = plt.imshow(np.log(cifhr.accumulated[Ci]), cmap='jet')
        # plt.colorbar(im)
        # plt.show()

        ball_fyxv = [np.stack(np.nonzero(cif_local_max(cif, kernel_size=51, pad=25)), axis=-1)
                        for cif in cifhr_ball.accumulated]
        # plt.figure(figsize=(15,15))
        # # print('max', (cifhr_ball.accumulated[Bi]).max())
        # # print('min', (cifhr_ball.accumulated[Bi]).min())
        # im = plt.imshow(np.log(cifhr_ball.accumulated[Bi]), cmap='jet')
        # plt.colorbar(im)
        # plt.show()
        # print(keypoints_yx)
        # print(ball_fyxv)
        keypoints_yx += ball_fyxv


        if debug is not None:
            debug.update(
                cifhr=cifhr,
                fields=fields,
            )



        if len(keypoints_yx[Ci]) == 0:
            return []


        # Get instance mapping for every pixel
        # keypoints[Ci] tensor[I,2]
        # offsets       tensor[2,H,W]
        # meshgrid      tensor[2,H,W]
        # absolute = offsets + np.stack(np.meshgrid(np.arange(offsets.shape[2]),
        #                                           np.arange(offsets.shape[1])))

        absolute = offsets + np.stack(np.meshgrid(np.arange(offsets.shape[1]),
                                                  np.arange(offsets.shape[2]), indexing='ij'))
        
        # plt.imshow(offsets_to_colorwheel(offsets[None])[0])
        # plt.show()

        difference = (absolute[Ñ,:,:,:] -                   # [ ,2,H,W]
                      keypoints_yx[Ci][:,:,Ñ,Ñ]             # [I,2, , ]
                      )

        distances2 = np.square(difference).sum(axis=1)      # [I,H,W]
        instances = distances2.argmin(axis=0)               # [H,W]
        # plt.imshow(instances)
        # plt.show()

        # For each detected keypoints, get its confidence and instance
        centers_fyxv = [
            (Ci, y, x, cifhr.accumulated[Ci,y,x])
            # (Ci, y, x, 2.)
            for y, x in keypoints_yx[Ci]
        ]
        # if self.ball:
        ball_fyxv = [
            (Bi, y, x, cifhr_ball.accumulated[Bi,y,x])
            for y, x in ball_fyxv[Bi]
        ]
        keypoints_fyxiv = [
            (f, y, x, instances[y,x], cifhr.accumulated[f,y,x])
            # (f, y, x, instances[y,x], 2.)
            for f, kp_yx in enumerate(keypoints_yx[:Ci])
            for y, x in kp_yx
        ]

        annotations = []
        for f, y, x, v in centers_fyxv:
            # print('vvvv',v)
            # v = 2.
            annotation = Annotation(
                self.keypoints, self.out_skeleton,
                category_id={17:1,18:37}[f]  # center => person, ball center => ball
                )
            annotation.add(f, (x,y,v))
            annotations.append(annotation)

        # Assign keypoints to their instance (least confidence first)
        keypoints_fyxiv.sort(key=lambda x:x[-1])
        for f,y,x,i,v in keypoints_fyxiv:
            annotation = annotations[i]
            annotation.add(f, (x,y,v))

        # semantic      shape [C,H,W]
        # plt.figure(figsize=(15,15))
        # plt.imshow(semantic[1])
        # plt.show()
        
        # from matplotlib import pyplot as plt
        classes = semantic.argmax(axis=0)   # [H,W]
        # plt.imshow(softmax(semantic[None])[0,1])
        # plt.colorbar()
        # plt.show()

        # plt.hist(semantic.reshape(-1))
        # plt.show()
        # plt.savefig('data-mscoco/test.png')

        panoptic = classes*1000 + instances
        # plt.figure(figsize=(20,20))
        # print('show')
        # plt.figure(figsize=(20,20))
        inssss = np.zeros_like(panoptic)
        ids = np.random.permutation(len(annotations))
        for i in range(len(annotations)):
            annotation = annotations[i]
            centroid_mask = (classes == 1) & (instances == i)
            # print(semantic.shape)
            annotation.cls = 1# semantic[:,centroid_mask].sum(axis=1).argmax(axis=0)
            annotation.mask = centroid_mask
            inssss += (ids[i]+1)*centroid_mask       # to plot instances
        # plt.imshow(inssss)
        # plt.colorbar()
        # plt.show()
        # print('show')

        # if self.ball:
        for f, y, x, v in ball_fyxv:
            f = 18
            # print('fff', f)
            
            annotation = Annotation(
                        keypoints=self.keypoints,
                        skeleton=self.out_skeleton,
                        category_id=37,
                            ).add(f, (x, y, v))
            for ff in range(f):
                annotation.add(ff, (0,0,0))
                annotation.cls = 37# semantic[:,centroid_mask].sum(axis=1).argmax(axis=0)
                annotation.mask = None
            annotations.append(annotation)

        ball_mask = classes == 2
        if ball_mask.sum() > 10:
            pass

        # self.occupancy_visualizer.predicted(occupied)

        LOG.debug('annotations %d, %.3fs', len(annotations), time.perf_counter() - start)

        # if self.force_complete:
        #     annotations = self.complete_annotations(cifhr, fields, annotations)

        # if self.nms is not None:
        #     annotations = self.nms.annotations(annotations)

        LOG.info('%d annotations: %s', len(annotations),
                 [np.sum(ann.data[:, 2] > 0.1) for ann in annotations])
        if debug is not None:
            debug.update(
                classes=classes,
                cifhr=cifhr,
                has_ball=self.ball,
                instances=instances,
                keypoints_yx=keypoints_yx,
                keypoints_fyxiv=keypoints_fyxiv,
                centers_fyxv=centers_fyxv,
                annotations=annotations,
                fields=fields,
            )
        return annotations
    <|MERGE_RESOLUTION|>--- conflicted
+++ resolved
@@ -132,26 +132,12 @@
         # caf_scored = CafScored(cifhr.accumulated, self.field_config, self.skeleton).fill(fields)
 
         Ñ = None
-<<<<<<< HEAD
 
         def cif_local_max(cif, kernel_size=13, pad=6):
             """Use torch for max pooling"""
             cif = torch.tensor(cif)
             cif_m = torch.max_pool2d(cif[None], kernel_size, stride=1, padding=pad)[0] == cif      #### 7 padding=3
             cif_m &= cif > 0.1
-=======
-        # print('~~~~~~~~~~~~ ', bool(self.adaptive_max_pool_th))
-        # print('~~~~~~~~~~~~ ', float(self.max_pool_th))
-        # print(type(float(self.max_pool_th)))
-        def cif_local_max(cif, adaptive_max_pool_th=bool(self.adaptive_max_pool_th), max_pool_th=float(self.max_pool_th)):
-            """Use torch for max pooling"""
-            cif = torch.tensor(cif)
-            cif_m = torch.max_pool2d(cif[None], 7, stride=1, padding=3)[0] == cif
-            if not adaptive_max_pool_th:
-                cif_m &= cif > max_pool_th
-            else:    
-                cif_m &= cif > max_pool_th * cif.max()
->>>>>>> 8cf0a702
             return np.asarray(cif_m)
 
         # Get coordinates of keypoints of every type
