# openpifpaf_apollocar3d

Car keypoints plugin for [OpenPifPaf](https://github.com/vita-epfl/openpifpaf).<br />
[__New__ 2021 paper](https://arxiv.org/abs/2103.02440):

> __OpenPifPaf: Composite Fields for Semantic Keypoint Detection and Spatio-Temporal Association__<br />
> _[Sven Kreiss](https://www.svenkreiss.com), [Lorenzo Bertoni](https://scholar.google.com/citations?user=f-4YHeMAAAAJ&hl=en), [Alexandre Alahi](https://scholar.google.com/citations?user=UIhXQ64AAAAJ&hl=en)_, 2021.
>

## Setup

```
pip3 install openpifpaf
```

(in case CUDA 9 as driver: 
` pip install torch==1.7.0+cu92 torchvision==0.8.1+cu92 -f https://download.pytorch.org/whl/torch_stable.html`)

## Predict 
Prediction runs as standard openpifpaf predict command, but using the pretrained model on vehicles. The flag "--checkpoint shufflenetv2k16-apollo-24" will cause that our 24 kp version of the Shufflenet 16 (AP 76.1%) will be automatically downloaded. As an example, run the command:
```
python -m openpifpaf.predict \
<image path> \
<<<<<<< HEAD
--checkpoint <model path> -o <output directory> \
=======
--checkpoint shufflenetv2k16-apollo-24 -o \
>>>>>>> c8cdfff7
--instance-threshold 0.07 --seed-threshold 0.07 \
--line-width 3 --font-size 0 --white-overlay 0.6 
```

## Preprocess Dataset
The preprocessing step converts the annotations into the standard COCO format. It creates a version with all 66 keypoints and also creates a sparsified version with 24 keypoints. The resulting pose can be obtained running:
`python -m openpifpaf_apollocar3d.utils.constants`
<!---
@Lorenzo: I am not showing this in the readme as the gif files are to big for version control.
More info here:  https://github.com/vita-epfl/openpifpaf/pull/376#issuecomment-812492917
//<img src="docs/CAR_24_Pose.gif" width="600"/>
//<img src="docs/CAR_66_Pose.gif" width="600"/>
-->

Create (or soft link) the following directories:
* `mkdir data outputs apollo-coco, apollo-coco/images apollo-coco/annotations`
* download and soft link to apollocar3d dataset into `data`
    
```
pip install pandas
pip install opencv-python==4.1.2.30
```
```
python -m openpifpaf_apollocar3d.apollo_to_coco
```

This script will create annotations with 24kps and 66kps simultaneously. The argument `--split_images` copies the original images in the new folders according to the train val split, slowing down the process. No need to use it multiple times.


## Train
The default is training with 66kps
Square-edge 769 (AP 76.1%)

```
python3 -m openpifpaf.train --dataset apollo \
--basenet=shufflenetv2k16 --apollo-square-edge=769 \
--lr=0.00002 --momentum=0.95  --b-scale=5.0 \
--epochs=300 --lr-decay 160 260 --lr-decay-epochs=10  --weight-decay=1e-5 \
--weight-decay=1e-5  --val-interval 10 --loader-workers 16 --apollo-upsample 2 \
--apollo-bmin 2 --batch-size 8
```

For smaller memory GPUs: square-edge 513

```
python3 -m openpifpaf.train --dataset apollo \
--basenet=shufflenetv2k16w --apollo-square-edge=513 \
--lr=0.00001 --momentum=0.98 --b-scale=20.0  --epochs=200 \
--lr-decay 130 140 --lr-decay-epochs=10  --weight-decay=1e-5  --loader-workers 16 \
  --val-interval 10 --batch-size 8 --apollo-upsample 2 --apollo-bmin 5
```

To train with 24kps you need to use the following command

```
python3 -m openpifpaf.train --dataset apollo \
--basenet=shufflenetv2k16 --apollo-square-edge=769 \
--lr=0.00002 --momentum=0.95  --b-scale=5.0 \
--epochs=300 --lr-decay 160 260 --lr-decay-epochs=10  --weight-decay=1e-5 \
--weight-decay=1e-5  --val-interval 10 --loader-workers 16 --apollo-upsample 2 \
--apollo-bmin 2 --batch-size 8 --apollo-use-24-kps --apollo-val-annotations \
<PathToThe/apollo_keypoints_24_train.json>
```


## Evaluation
With 66 kps, replace shufflenetv2k16-apollo-66 with a path to your own checkpoint, if you want to evaluate on your own model:
```
CUDA_VISIBLE_DEVICES=0,1 python3 -m openpifpaf.eval --dataset=apollo \
--checkpoint shufflenetv2k16-apollo-66 \
--force-complete-pose --seed-threshold=0.01 --instance-threshold=0.01 \
--apollo-eval-long-edge 0
```

With 24 kps, replace shufflenetv2k16-apollo-24 with a path to your own checkpoint, if you want to evaluate on your own model. Note that also in evaluation flag you need to make sure to set the cli flag for using 24kps only:
```
CUDA_VISIBLE_DEVICES=0,1 python3 -m openpifpaf.eval --dataset=apollo \
--checkpoint <PathToYourCheckpoint> \
--force-complete-pose --seed-threshold=0.01 --instance-threshold=0.01 \
--apollo-eval-long-edge 0 --apollo-use-24-kps --apollo-val-annotations \
<PathToThe/apollo_keypoints_24_train.json>
```

## Everything else
All pifpaf options and commands still stand, read more in the
[OpenPifPaf guide](https://vita-epfl.github.io/openpifpaf/intro.html)<|MERGE_RESOLUTION|>--- conflicted
+++ resolved
@@ -21,11 +21,7 @@
 ```
 python -m openpifpaf.predict \
 <image path> \
-<<<<<<< HEAD
---checkpoint <model path> -o <output directory> \
-=======
 --checkpoint shufflenetv2k16-apollo-24 -o \
->>>>>>> c8cdfff7
 --instance-threshold 0.07 --seed-threshold 0.07 \
 --line-width 3 --font-size 0 --white-overlay 0.6 
 ```
