--- conflicted
+++ resolved
@@ -17,10 +17,7 @@
 
         anns = []
         mask = []
-<<<<<<< HEAD
-        #image, anns, mask, meta = self.preprocess(image, anns, mask, None)
-=======
->>>>>>> ed1dabbc
+
         image, anns, meta = self.preprocess(image, anns, None)
         meta.update({
             'dataset_index': index,
