from collections import defaultdict
import copy
import logging
import os
import sys
import random
import imageio

import cv2
import numpy as np
import torch.utils.data
from PIL import Image

from .. import transforms, utils
from mlworkflow import PickledDataset, TransformedDataset
from dataset_utilities.ds.instants_dataset import ViewCropperTransform, ExtractViewData #, SetKeypointsOfInterest
import scipy.ndimage
# from dataset_utilities.calib import Point3D

LOG = logging.getLogger(__name__)
STAT_LOG = logging.getLogger(__name__.replace('openpifpaf.', 'openpifpaf.stats.'))

BALL_DIAMETER = 23

class AddBallSegmentationTargetViewFactory():
    def __call__(self, view_key, view):
        calib = view.calib
        target = np.zeros((calib.height, calib.width), dtype=np.uint8)
        for ball in [a for a in view.annotations if a.type == "ball" and calib.projects_in(a.center) and a.visible]:
            diameter = calib.compute_length2D(BALL_DIAMETER, ball.center)
            center = calib.project_3D_to_2D(ball.center)
            cv2.circle(target, center.to_int_tuple(), radius=int(diameter/2), color=1, thickness=-1)
        return {
            "mask": target
        }

class AddBallPositionFactory():
    def __call__(self, view_key, view):
        balls = [a for a in view.annotations if a.type == "ball"]
        ball = balls[0]
        if view_key.camera != ball.camera:
            return {}
        ball_2D = view.calib.project_3D_to_2D(ball.center)
        return {"x": ball_2D.x, "y": ball_2D.y, "visible": ball.visible}


class AddHumansSegmentationTargetViewFactory():
    def __call__(self, view_key, view):
        return {"human_masks": view.human_masks}


def build_DeepSportBall_datasets(pickled_dataset_filename, validation_set_size_pc, square_edge, target_transforms, preprocess):
    dataset = PickledDataset(pickled_dataset_filename)
    keys = list(dataset.keys.all())
    random.shuffle(keys)
    lim = len(keys)*validation_set_size_pc//100
    training_keys = keys[lim:]
    validation_keys = keys[:lim]

    # transforms = [
    #     ViewCropperTransform(output_shape=(square_edge,square_edge), def_min=100, def_max=150, on_ball=False, with_diff=False, with_masks=True),
    #     ExtractViewData(
    #         AddBallPositionFactory(),
    #         AddBallSegmentationTargetViewFactory(),
    #         AddHumansSegmentationTargetViewFactory()
    #     )
    # ]
    # dataset = TransformedDataset(dataset, transforms)

    # transforms = [
    #     ViewCropperTransform(
    #     output_shape=(400,400),
    #     def_min=60, def_max=160,
    #     with_masks=True,
    #     keypoint_sampler=SetKeypointsOfInterest(on_player=True)),
    #     ExtractViewData(
    #         AddBallPositionFactory(),
    #         AddBallSegmentationTargetViewFactory(),
    #         AddHumansSegmentationTargetViewFactory()
    #     )
    # ]
    transforms = [
<<<<<<< HEAD
        ViewCropperTransform(output_shape=(square_edge,square_edge), def_min=80, def_max=160),
=======
        ViewCropperTransform(output_shape=(400,400), def_min=60, def_max=160, max_angle=8, focus_object="player"),
>>>>>>> e7aed473
        ExtractViewData(
            AddBallPositionFactory(),
            AddBallSegmentationTargetViewFactory(),
            AddHumansSegmentationTargetViewFactory()
        )
    ]

    dataset = TransformedDataset(dataset, transforms)

    return \
        DeepSportBalls(dataset, training_keys, target_transforms, preprocess), \
        DeepSportBalls(dataset, validation_keys, target_transforms, preprocess)

class DeepSportBalls(torch.utils.data.Dataset):

    map_categories = {1:1,3:37}

    def __init__(self, dataset, keys, target_transforms=None, preprocess=None):
        self.dataset = dataset
        self.keys = keys
        self.target_transforms = target_transforms
        self.preprocess = preprocess

        self.ball = False
        print('Number of images deepsport:', len(self.keys))
    def __len__(self):
        return len(self.keys)

    def __getitem__(self, index):
        def build_empty_person(image_id, n_keypoints=17, category_id=1):
            return {
                'num_keypoints': 0,
                'area': 21985.8665, # dummy value
                'iscrowd': 0,
                'kp_ball': [],
                'keypoints': 3*18*[0],
                'image_id': image_id,
                'bbox': [231.34, 160.47, 152.42, 319.53], # dummy values
                'category_id': category_id,
                'id': image_id
            }
        def add_ball_keypoint(ann: dict, image_shape, x, y, visible, mask):
            height, width, _ = image_shape
            visibility = 2 if visible else 0
            if x < 0 or y < 0 or x >= width or y >= height:
                visiblity = 0
            ann["kp_ball"] += [int(x), int(y), visibility]
            ann["bmask"] = mask
            return ann
        key = self.keys[index]

        data = self.dataset.query_item(key)
        
        if data is None:
            print("Warning: failed to query {}. Using another key.".format(key), file=sys.stderr)
            return self[random.randint(0, len(self)-1)]
        image_id = key[0].timestamp
        image = data["input_image"]
        # import matplotlib.pyplot as plt
        # plt.figure()
        # plt.imshow(image)
        # print(np.unique(data['human_masks'], return_counts=True))
        # plt.savefig('test.jpg')
        # print('human masks',data["human_masks"].shape)
        anns = []
        if "x" in data:
            anns = [add_ball_keypoint(build_empty_person(image_id), image.shape, data["x"], data["y"], data["visible"], data["mask"])]
        meta = {
            'dataset_index': index,
            'image_id': image_id,
            'file_name': str(key),
        }

        annotation = data['human_masks']
        H, W = annotation.shape
        meshgrid = np.meshgrid(np.arange(H), np.arange(W), indexing='ij')
        meshgrid = np.stack(meshgrid, axis=-1)
        
        ## keemotion.py (maxime)
        ins_id, id_c = np.unique(annotation, return_counts=True)
        for instance_id, id_count in zip(ins_id, id_c):
            if instance_id < 1000 or id_count < 1000:
                continue
            # print('count', id_count)
            label = instance_id // 1000
            category_id = self.map_categories[label]

            iid = instance_id % 1000
            mask = annotation == instance_id
            is_crowd = iid == 0

            coords = meshgrid[mask,:]
            center = tuple(coords.mean(axis=0))[::-1]
            y1, x1 = coords.min(axis=0)
            y2, x2 = coords.max(axis=0)
            w, h = x2-x1, y2-y1
            x, y = x1+w/2, y1+h/2
            bbox = (x, y, w, h)

            keypoints = np.zeros((18,3))
            if label == 1:
                keypoints[17,:] = (*center, 2)
            # elif label == 3 and self.ball:
            #     keypoints[18,:] = (*center, 2)
            # else:
            #     pass
            # kp_ball = []
            # if self.ball:
            kp_ball = np.zeros((1,3))
            # kp_ball = [0, 0, 0]
            # if label == 3:
            #     kp_ball = [data["x"], data["y"], data["visible"]]

                # raise NotImplementedError('Class label %d'%label)
            # plt.figure()
            # plt.imshow(mask.astype(np.int64))

            anns.append({
                'num_keypoints': 1,
                'area': coords.shape[0],
                'iscrowd': is_crowd,
                'bmask': mask.astype(np.int64),
                'kp_ball': kp_ball,
                'keypoints': keypoints,
                'image_id': str(key),
                'id': instance_id,
                'category_id': category_id,
                'bbox_original': bbox,
                'bbox': bbox,
            })
        

        image = Image.fromarray(image)
        # print(type(anns))
        image, anns, meta = self.preprocess(image, anns, meta)
        # print(type(anns))

        # transform targets
        if self.target_transforms is not None:
            anns = [t(image, anns, meta) for t in self.target_transforms]
            # anns_dict = dict()
            # for t in self.target_transforms:
            #     # print(type(anns))
            #     ann = t(image, anns, meta)
            #     anns_dict[ann['name']] = ann['value']


        return image, anns, meta

<|MERGE_RESOLUTION|>--- conflicted
+++ resolved
@@ -80,11 +80,7 @@
     #     )
     # ]
     transforms = [
-<<<<<<< HEAD
-        ViewCropperTransform(output_shape=(square_edge,square_edge), def_min=80, def_max=160),
-=======
-        ViewCropperTransform(output_shape=(400,400), def_min=60, def_max=160, max_angle=8, focus_object="player"),
->>>>>>> e7aed473
+        ViewCropperTransform(output_shape=(square_edge,square_edge), def_min=60, def_max=160, max_angle=8, focus_object="player"),
         ExtractViewData(
             AddBallPositionFactory(),
             AddBallSegmentationTargetViewFactory(),
