--- conflicted
+++ resolved
@@ -442,14 +442,11 @@
     return train_loader, val_loader
 
 
-<<<<<<< HEAD
-def train_factory(args, target_transforms):
+
+def train_factory(args, target_transforms, heads=None):
     if args.dataset in ('deepsport'):
         return train_deepsport_factory(args, target_transforms)
-=======
-def train_factory(args, target_transforms, heads=None):
-    # print('in train factory', heads)
->>>>>>> ed1dabbc
+
     if args.dataset in ('cocokpinst'):
         return train_cocokpinst_factory(args, target_transforms, heads=heads)
     if args.dataset in ('cocokp',):
