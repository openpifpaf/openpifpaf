--- conflicted
+++ resolved
@@ -76,15 +76,6 @@
                            valid_min, valid_length,
                            interest_min, interest_length,
                            crop_length,
-<<<<<<< HEAD
-                           tail=0.1, shift=0.0):
-        sticky_rnd = -tail + 2 * tail * torch.rand((1,))
-        sticky_rnd = torch.clamp(sticky_rnd, 0.0, 1.0)
-
-        if interest_length > crop_length:
-            # crop within area of interest
-            sticky_rnd = torch.clamp(sticky_rnd + shift / interest_length, 0.0, 1.0).item()
-=======
                            tail=0.1, shift=0.0, fix_inconsistent=False):
         if image_length <= crop_length:
             return 0
@@ -103,7 +94,6 @@
         if interest_length > crop_length:
             # crop within area of interest
             sticky_rnd = np.clip(sticky_rnd + shift / interest_length, 0.0, 1.0)
->>>>>>> d06eabf4
             offset = interest_min + (interest_length - crop_length) * sticky_rnd
             return int(offset)
 
@@ -119,13 +109,6 @@
             # clip to image
             min_v = max(min_v, 0)
             max_v = min(max_v, 0 + image_length - crop_length)
-<<<<<<< HEAD
-        else:
-            return 0
-        assert max_v >= min_v
-
-        sticky_rnd = torch.clamp(sticky_rnd + shift / (max_v - min_v + 1e-3), 0.0, 1.0).item()
-=======
 
         # image constraint
         min_v = np.clip(min_v, 0, image_length - crop_length)
@@ -133,7 +116,6 @@
 
         assert max_v >= min_v
         sticky_rnd = np.clip(sticky_rnd + shift / (max_v - min_v + 1e-3), 0.0, 1.0)
->>>>>>> d06eabf4
         offset = min_v + (max_v - min_v) * sticky_rnd
         return int(offset)
 
@@ -147,22 +129,14 @@
         x_offset, y_offset = 0, 0
         if w > self.long_edge:
             x_offset = self.random_location_1d(
-<<<<<<< HEAD
-                w,
-=======
                 w - 1,
->>>>>>> d06eabf4
                 valid_area[0], valid_area[2],
                 area_of_interest[0], area_of_interest[2],
                 self.long_edge,
             )
         if h > self.long_edge:
             y_offset = self.random_location_1d(
-<<<<<<< HEAD
-                h,
-=======
                 h - 1,
->>>>>>> d06eabf4
                 valid_area[1], valid_area[3],
                 area_of_interest[1], area_of_interest[3],
                 self.long_edge
