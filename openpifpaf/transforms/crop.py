--- conflicted
+++ resolved
@@ -81,27 +81,11 @@
         sticky_rnd = torch.clamp(sticky_rnd, 0.0, 1.0)
 
         if interest_length > crop_length:
-<<<<<<< HEAD
-=======
             # crop within area of interest
->>>>>>> a5043ec3
             sticky_rnd = torch.clamp(sticky_rnd + shift / interest_length, 0.0, 1.0).item()
             offset = interest_min + (interest_length - crop_length) * sticky_rnd
             return int(offset)
 
-<<<<<<< HEAD
-        if valid_length > crop_length:
-            sticky_rnd = torch.clamp(sticky_rnd + shift / valid_length, 0.0, 1.0).item()
-            offset = valid_min + (valid_length - crop_length) * sticky_rnd
-            return int(offset)
-
-        if image_length > crop_length:
-            sticky_rnd = torch.clamp(sticky_rnd + shift / image_length, 0.0, 1.0).item()
-            offset = 0 + (image_length - crop_length) * sticky_rnd
-            return int(offset)
-
-        return 0
-=======
         # from above: interest_length < crop_length
         min_v = interest_min + interest_length - crop_length
         max_v = interest_min
@@ -121,7 +105,6 @@
         sticky_rnd = torch.clamp(sticky_rnd + shift / (max_v - min_v + 1e-3), 0.0, 1.0).item()
         offset = min_v + (max_v - min_v) * sticky_rnd
         return int(offset)
->>>>>>> a5043ec3
 
     def crop(self, image, anns, valid_area):
         if self.use_area_of_interest:
