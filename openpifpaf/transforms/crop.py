import copy
import logging

import numpy as np
import torch

from .preprocess import Preprocess

LOG = logging.getLogger(__name__)


class Crop(Preprocess):
    """Random cropping."""

    def __init__(self, long_edge, use_area_of_interest=True):
        self.long_edge = long_edge
        self.use_area_of_interest = use_area_of_interest

    def __call__(self, image, anns, meta):
        meta = copy.deepcopy(meta)
        anns = copy.deepcopy(anns)
        original_valid_area = meta['valid_area'].copy()

        image, anns, ltrb = self.crop(image, anns, meta['valid_area'])
        meta['offset'] += ltrb[:2]

        new_wh = image.size
        LOG.debug('valid area before crop of %s: %s', ltrb, original_valid_area)
        # process crops from left and top
        meta['valid_area'][:2] = np.maximum(0.0, original_valid_area[:2] - ltrb[:2])
        # process crops from right and bottom
        new_rb_corner = original_valid_area[:2] + original_valid_area[2:] - ltrb[:2]
        new_rb_corner = np.maximum(meta['valid_area'][:2], new_rb_corner)
        new_rb_corner = np.minimum(new_wh, new_rb_corner)
        meta['valid_area'][2:] = new_rb_corner - meta['valid_area'][:2]
        LOG.debug('valid area after crop: %s', meta['valid_area'])

        # clip bounding boxes
        for ann in anns:
            unclipped_bbox = ann['bbox'].copy()
            ann['bbox'][:2] = np.maximum(meta['valid_area'][:2], ann['bbox'][:2])
            new_rb = unclipped_bbox[:2] + unclipped_bbox[2:]
            new_rb = np.maximum(ann['bbox'][:2], new_rb)
            new_rb = np.minimum(meta['valid_area'][:2] + meta['valid_area'][2:], new_rb)
            ann['bbox'][2:] = new_rb - ann['bbox'][:2]
        anns = [ann for ann in anns if ann['bbox'][2] > 0.0 and ann['bbox'][3] > 0.0]

        return image, anns, meta

    @staticmethod
    def area_of_interest(anns, valid_area):
        """area that contains annotations with keypoints"""

        points_of_interest = [
            xy
            for ann in anns
            if not ann.get('iscrowd', False)
            for xy in [ann['bbox'][:2], ann['bbox'][:2] + ann['bbox'][2:]]
        ]
        if not points_of_interest:
            return valid_area
        points_of_interest = np.stack(points_of_interest, axis=0)
        min_xy = np.min(points_of_interest, axis=0) - 50
        max_xy = np.max(points_of_interest, axis=0) + 50

        # Make sure to stay inside of valid area.
        left = np.clip(min_xy[0], valid_area[0], valid_area[0] + valid_area[2] - 1)
        top = np.clip(min_xy[1], valid_area[1], valid_area[1] + valid_area[3] - 1)
        right = np.clip(max_xy[0], left + 1, valid_area[0] + valid_area[2])
        bottom = np.clip(max_xy[1], top + 1, valid_area[1] + valid_area[3])

        return (left, top, right - left, bottom - top)

    @staticmethod
    def random_location_1d(image_length,
                           valid_min, valid_length,
                           interest_min, interest_length,
                           crop_length,
                           tail=0.1, shift=0.0):
        sticky_rnd = -tail + 2 * tail * torch.rand((1,))
        sticky_rnd = torch.clamp(sticky_rnd, 0.0, 1.0)

        if interest_length > crop_length:
            sticky_rnd = torch.clamp(sticky_rnd + shift / interest_length, 0.0, 1.0).item()
            offset = interest_min + (interest_length - crop_length) * sticky_rnd
            return int(offset)

        if valid_length > crop_length:
            sticky_rnd = torch.clamp(sticky_rnd + shift / valid_length, 0.0, 1.0).item()
            offset = valid_min + (valid_length - crop_length) * sticky_rnd
            return int(offset)

        if image_length > crop_length:
            sticky_rnd = torch.clamp(sticky_rnd + shift / image_length, 0.0, 1.0).item()
            offset = 0 + (image_length - crop_length) * sticky_rnd
            return int(offset)

<<<<<<< HEAD
        if image_length > crop_length:
            offset = 0 + (image_length - crop_length) * sticky_rnd
            return int(offset)

=======
>>>>>>> 4b635df9
        return 0

    def crop(self, image, anns, valid_area):
        if self.use_area_of_interest:
            area_of_interest = self.area_of_interest(anns, valid_area)
        else:
            area_of_interest = valid_area

        w, h = image.size
        x_offset, y_offset = 0, 0
        if w > self.long_edge:
            x_offset = self.random_location_1d(
                w,
                valid_area[0], valid_area[2],
                area_of_interest[0], area_of_interest[2],
                self.long_edge,
            )
        if h > self.long_edge:
            y_offset = self.random_location_1d(
                h,
                valid_area[1], valid_area[3],
                area_of_interest[1], area_of_interest[3],
                self.long_edge
            )
        LOG.debug('crop offsets (%d, %d)', x_offset, y_offset)

        # crop image
        new_w = min(self.long_edge, w - x_offset)
        new_h = min(self.long_edge, h - y_offset)
        # ltrb might be confusing name:
        # it's the coordinates of the top-left corner and the coordinates
        # of the bottom right corner
        ltrb = (x_offset, y_offset, x_offset + new_w, y_offset + new_h)
        image = image.crop(ltrb)

        # crop keypoints
        for ann in anns:
            ann['keypoints'][:, 0] -= x_offset
            ann['keypoints'][:, 1] -= y_offset
            ann['bbox'][0] -= x_offset
            ann['bbox'][1] -= y_offset

        return image, anns, np.array(ltrb)<|MERGE_RESOLUTION|>--- conflicted
+++ resolved
@@ -95,13 +95,6 @@
             offset = 0 + (image_length - crop_length) * sticky_rnd
             return int(offset)
 
-<<<<<<< HEAD
-        if image_length > crop_length:
-            offset = 0 + (image_length - crop_length) * sticky_rnd
-            return int(offset)
-
-=======
->>>>>>> 4b635df9
         return 0
 
     def crop(self, image, anns, valid_area):
