#include <algorithm>

#include "openpifpaf/decoder/utils/cif_seeds.hpp"


namespace openpifpaf {
namespace decoder {
namespace utils {


double CifSeeds::threshold = 0.2;
double CifDetSeeds::threshold = 0.2;
bool CifSeeds::ablation_nms = false;
bool CifSeeds::ablation_no_rescore = false;


float cifhr_value(at::TensorAccessor<float, 3UL> cifhr_a,
                  double cifhr_revision,
                  int64_t f, float x, float y, float default_value = -1.0) {
    float max_x = static_cast<float>(cifhr_a.size(2)) - 0.51;
    float max_y = static_cast<float>(cifhr_a.size(1)) - 0.51;
    if (f >= cifhr_a.size(0) || x < -0.49 || y < -0.49 || x > max_x || y > max_y) {
        return default_value;
    }

    // effectively rounding: int(float_value + 0.5)
    float value = cifhr_a[f][int64_t(y + 0.5)][int64_t(x + 0.5)] - cifhr_revision;
    if (value < 0.0) return default_value;
    return value;
}


<<<<<<< HEAD
void CifSeeds::fill(const at::Tensor& cif_field, int64_t stride) {
    at::optional<at::Tensor> max_pooled;
    at::optional<at::TensorAccessor<float, 3>> max_pooled_a;
    if (ablation_nms) {
        auto confidence = cif_field.index({torch::indexing::Slice(), 1});
        max_pooled = torch::max_pool2d(confidence, 3, 1, 1);
        max_pooled_a = max_pooled.value().accessor<float, 3>();
    }
=======
void CifSeeds::fill(const torch::Tensor& cif_field, int64_t stride) {
    torch::optional<torch::Tensor> max_pooled;
    torch::optional<torch::TensorAccessor<float, 3>> max_pooled_a;

    // REMOVE TORCH OPS THAT REQUIRE THE HUGE libtorch_cpu LIBRARY
    // if (ablation_nms) {
    //     auto confidence = cif_field.index({torch::indexing::Slice(), 1});
    //     max_pooled = torch::max_pool2d(confidence, 3, 1, 1);
    //     max_pooled_a = max_pooled.value().accessor<float, 3>();
    // }
>>>>>>> 0e1c5dba

    auto cif_field_a = cif_field.accessor<float, 4>();
    float c, x, y, s;
    for (int64_t f=0; f < cif_field_a.size(0); f++) {
        for (int64_t j=0; j < cif_field_a.size(2); j++) {
            for (int64_t i=0; i < cif_field_a.size(3); i++) {
                c = cif_field_a[f][1][j][i];
                if (c < threshold) continue;
                if (ablation_nms) {
                    if (c < max_pooled_a.value()[f][j][i]) continue;
                }

                x = cif_field_a[f][2][j][i] * stride;
                y = cif_field_a[f][3][j][i] * stride;

                if (!ablation_no_rescore) {
                    c = 0.9 * cifhr_value(cifhr_a, cifhr_revision, f, x, y) + 0.1 * c;
                }
                if (c < threshold) continue;

                s = cif_field_a[f][4][j][i] * stride;
                seeds.push_back(Seed(f, c, x, y, s));
            }
        }
    }
}


void CifDetSeeds::fill(const at::Tensor& cifdet_field, int64_t stride) {
    auto cif_field_a = cifdet_field.accessor<float, 4>();

    float c, v, x, y, w, h;
    for (int64_t f=0; f < cif_field_a.size(0); f++) {
        for (int64_t j=0; j < cif_field_a.size(2); j++) {
            for (int64_t i=0; i < cif_field_a.size(3); i++) {
                c = cif_field_a[f][1][j][i];
                if (c < threshold) continue;

                x = cif_field_a[f][2][j][i] * stride;
                y = cif_field_a[f][3][j][i] * stride;
                v = 0.9 * cifhr_value(cifhr_a, cifhr_revision, f, x, y) + 0.1 * c;
                if (v < threshold) continue;

                w = cif_field_a[f][4][j][i] * stride;
                h = cif_field_a[f][5][j][i] * stride;
                seeds.push_back(DetSeed(f, v, x, y, w, h));
            }
        }
    }
}


std::tuple<at::Tensor, at::Tensor> CifSeeds::get(void) {
    std::sort(
        seeds.begin(), seeds.end(),
        [](const Seed& a, const Seed& b) { return a.v > b.v; }
    );
    int64_t n_seeds = seeds.size();

    auto field_tensor = torch::empty({ n_seeds }, torch::dtype(torch::kInt64));
    auto seed_tensor = torch::empty({ n_seeds, 4 });
    auto field_tensor_a = field_tensor.accessor<int64_t, 1>();
    auto seed_tensor_a = seed_tensor.accessor<float, 2>();

    for (int64_t i=0; i < n_seeds; i++) {
        field_tensor_a[i] = seeds[i].f;
        seed_tensor_a[i][0] = seeds[i].v;
        seed_tensor_a[i][1] = seeds[i].x;
        seed_tensor_a[i][2] = seeds[i].y;
        seed_tensor_a[i][3] = seeds[i].s;
    }

    return { field_tensor, seed_tensor };
}


std::tuple<at::Tensor, at::Tensor> CifDetSeeds::get(void) {
    std::sort(
        seeds.begin(), seeds.end(),
        [](const DetSeed& a, const DetSeed& b) { return a.v > b.v; }
    );
    int64_t n_seeds = seeds.size();

    auto field_tensor = torch::empty({ n_seeds }, torch::dtype(torch::kInt64));
    auto seed_tensor = torch::empty({ n_seeds, 5 });
    auto field_tensor_a = field_tensor.accessor<int64_t, 1>();
    auto seed_tensor_a = seed_tensor.accessor<float, 2>();

    for (int64_t i=0; i < n_seeds; i++) {
        field_tensor_a[i] = seeds[i].c;
        seed_tensor_a[i][0] = seeds[i].v;
        seed_tensor_a[i][1] = seeds[i].x;
        seed_tensor_a[i][2] = seeds[i].y;
        seed_tensor_a[i][3] = seeds[i].w;
        seed_tensor_a[i][4] = seeds[i].h;
    }

    return { field_tensor, seed_tensor };
}


}  // namespace utils
}  // namespace decoder
}  // namespace openpifpaf<|MERGE_RESOLUTION|>--- conflicted
+++ resolved
@@ -30,19 +30,9 @@
 }
 
 
-<<<<<<< HEAD
 void CifSeeds::fill(const at::Tensor& cif_field, int64_t stride) {
     at::optional<at::Tensor> max_pooled;
     at::optional<at::TensorAccessor<float, 3>> max_pooled_a;
-    if (ablation_nms) {
-        auto confidence = cif_field.index({torch::indexing::Slice(), 1});
-        max_pooled = torch::max_pool2d(confidence, 3, 1, 1);
-        max_pooled_a = max_pooled.value().accessor<float, 3>();
-    }
-=======
-void CifSeeds::fill(const torch::Tensor& cif_field, int64_t stride) {
-    torch::optional<torch::Tensor> max_pooled;
-    torch::optional<torch::TensorAccessor<float, 3>> max_pooled_a;
 
     // REMOVE TORCH OPS THAT REQUIRE THE HUGE libtorch_cpu LIBRARY
     // if (ablation_nms) {
@@ -50,7 +40,6 @@
     //     max_pooled = torch::max_pool2d(confidence, 3, 1, 1);
     //     max_pooled_a = max_pooled.value().accessor<float, 3>();
     // }
->>>>>>> 0e1c5dba
 
     auto cif_field_a = cif_field.accessor<float, 4>();
     float c, x, y, s;
