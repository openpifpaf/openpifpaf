"""Predict poses for given images."""

import argparse
import glob
import json
import logging
import os

import PIL
import torch

from . import datasets, decoder, network, show, transforms, visualizer, __version__

LOG = logging.getLogger(__name__)


def cli():
    parser = argparse.ArgumentParser(
        prog='python3 -m openpifpaf.predict',
        description=__doc__,
        formatter_class=argparse.ArgumentDefaultsHelpFormatter,
    )
    parser.add_argument('--version', action='version',
                        version='OpenPifPaf {version}'.format(version=__version__))

    network.cli(parser)
    decoder.cli(parser, force_complete_pose=False, instance_threshold=0.1, seed_threshold=0.5)
    show.cli(parser)
    visualizer.cli(parser)
    parser.add_argument('images', nargs='*',
                        help='input images')
    parser.add_argument('--glob',
                        help='glob expression for input images (for many images)')
    parser.add_argument('--show', default=False, action='store_true',
                        help='show image of output overlay')
    parser.add_argument('--image-output', default=None, nargs='?', const=True,
                        help='image output file or directory')
    parser.add_argument('--json-output', default=None, nargs='?', const=True,
                        help='json output file or directory')
    parser.add_argument('--batch-size', default=1, type=int,
                        help='processing batch size')
    parser.add_argument('--long-edge', default=None, type=int,
                        help='apply preprocessing to batch images')
    parser.add_argument('--loader-workers', default=None, type=int,
                        help='number of workers for data loading')
    parser.add_argument('--disable-cuda', action='store_true',
                        help='disable CUDA')
    parser.add_argument('--line-width', default=6, type=int,
                        help='line width for skeleton')
    parser.add_argument('--monocolor-connections', default=False, action='store_true')
    parser.add_argument('--figure-width', default=10.0, type=float,
                        help='figure width')
    parser.add_argument('--dpi-factor', default=1.0, type=float,
                        help='increase dpi of output image by this factor')
    group = parser.add_argument_group('logging')
    group.add_argument('-q', '--quiet', default=False, action='store_true',
                       help='only show warning messages or above')
    group.add_argument('--debug', default=False, action='store_true',
                       help='print debug messages')
    group.add_argument('--debug-images', default=False, action='store_true',
                       help='print debug messages and enable all debug images')
    args = parser.parse_args()

    if args.debug_images:
        args.debug = True

    log_level = logging.INFO
    if args.quiet:
        log_level = logging.WARNING
    if args.debug:
        log_level = logging.DEBUG
    logging.basicConfig()
    logging.getLogger('openpifpaf').setLevel(log_level)
    LOG.setLevel(log_level)

    network.configure(args)
    show.configure(args)
    visualizer.configure(args)

    if args.loader_workers is None:
        args.loader_workers = args.batch_size

    # glob
    if args.glob:
        args.images += glob.glob(args.glob)
    if not args.images:
        raise Exception("no image files given")

    # add args.device
    args.device = torch.device('cpu')
    args.pin_memory = False
    if not args.disable_cuda and torch.cuda.is_available():
        args.device = torch.device('cuda')
        args.pin_memory = True
    LOG.debug('neural network device: %s', args.device)

    return args


def processor_factory(args):
    # load model
    model_cpu, _ = network.factory_from_args(args)
    model = model_cpu.to(args.device)
    if not args.disable_cuda and torch.cuda.device_count() > 1:
        LOG.info('Using multiple GPUs: %d', torch.cuda.device_count())
        model = torch.nn.DataParallel(model)
<<<<<<< HEAD
        model.head_nets = model_cpu.head_nets
        #model.head_strides = model_cpu.head_strides
        processor = decoder.factory_from_args(args, model.module)
    else:
        processor = decoder.factory_from_args(args, model)
=======
        model.base_net = model_cpu.base_net
        model.head_nets = model_cpu.head_nets
    processor = decoder.factory_from_args(args, model)
>>>>>>> 6250ac40
    return processor, model


def preprocess_factory(args):
    preprocess = [transforms.NormalizeAnnotations()]
    if args.long_edge:
        preprocess.append(transforms.RescaleAbsolute(args.long_edge))
    if args.batch_size > 1:
        assert args.long_edge, '--long-edge must be provided for batch size > 1'
        preprocess.append(transforms.CenterPad(args.long_edge))
    else:
        preprocess.append(transforms.CenterPadTight(16))
    return transforms.Compose(preprocess + [transforms.EVAL_TRANSFORM])


def out_name(arg, in_name, default_extension):
    """Determine an output name from args, input name and extension.

    arg can be:
    - none: return none (e.g. show image but don't store it)
    - True: activate this output and determine a default name
    - string:
        - not a directory: use this as the output file name
        - is a directory: use directory name and input name to form an output
    """
    if arg is None:
        return None

    if arg is True:
        return in_name + default_extension

    if os.path.isdir(arg):
        return os.path.join(
            arg,
            os.path.basename(in_name)
        ) + default_extension

    return arg


def main():
    args = cli()

    processor, model = processor_factory(args)
    preprocess = preprocess_factory(args)

    # data
    data = datasets.ImageList(args.images, preprocess=preprocess)
    data_loader = torch.utils.data.DataLoader(
        data, batch_size=args.batch_size, shuffle=False,
        pin_memory=args.pin_memory, num_workers=args.loader_workers,
        collate_fn=datasets.collate_images_anns_meta)

    # visualizers
    keypoint_painter = show.KeypointPainter(
        color_connections=not args.monocolor_connections,
        linewidth=args.line_width,
    )
    annotation_painter = show.AnnotationPainter(keypoint_painter=keypoint_painter)

    for batch_i, (image_tensors_batch, _, meta_batch) in enumerate(data_loader):
        pred_batch = processor.batch(model, image_tensors_batch, device=args.device)

        # unbatch
        for pred, meta in zip(pred_batch, meta_batch):
            LOG.info('batch %d: %s', batch_i, meta['file_name'])

            # load the original image if necessary
            cpu_image = None
            if args.debug or args.show or args.image_output is not None:
                with open(meta['file_name'], 'rb') as f:
                    cpu_image = PIL.Image.open(f).convert('RGB')

            visualizer.BaseVisualizer.image(cpu_image)
            if preprocess is not None:
                pred = preprocess.annotations_inverse(pred, meta)

            if args.json_output is not None:
                json_out_name = out_name(
                    args.json_output, meta['file_name'], '.predictions.json')
                LOG.debug('json output = %s', json_out_name)
                with open(json_out_name, 'w') as f:
                    json.dump([ann.json_data() for ann in pred], f)

            if args.show or args.image_output is not None:
                image_out_name = out_name(
                    args.image_output, meta['file_name'], '.predictions.png')
                LOG.debug('image output = %s', image_out_name)
                with show.image_canvas(cpu_image,
                                       image_out_name,
                                       show=args.show,
                                       fig_width=args.figure_width,
                                       dpi_factor=args.dpi_factor) as ax:
                    annotation_painter.annotations(ax, pred)


if __name__ == '__main__':
    main()<|MERGE_RESOLUTION|>--- conflicted
+++ resolved
@@ -104,17 +104,9 @@
     if not args.disable_cuda and torch.cuda.device_count() > 1:
         LOG.info('Using multiple GPUs: %d', torch.cuda.device_count())
         model = torch.nn.DataParallel(model)
-<<<<<<< HEAD
-        model.head_nets = model_cpu.head_nets
-        #model.head_strides = model_cpu.head_strides
-        processor = decoder.factory_from_args(args, model.module)
-    else:
-        processor = decoder.factory_from_args(args, model)
-=======
         model.base_net = model_cpu.base_net
         model.head_nets = model_cpu.head_nets
     processor = decoder.factory_from_args(args, model)
->>>>>>> 6250ac40
     return processor, model
 
 
