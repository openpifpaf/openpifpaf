"""Export a checkpoint as an ONNX model.

Applies onnx utilities to improve the exported model and
also tries to simplify the model with onnx-simplifier.

https://github.com/onnx/onnx/blob/master/docs/PythonAPIOverview.md
https://github.com/daquexian/onnx-simplifier
"""

import argparse
import logging
import shutil

import torch

import openpifpaf

try:
    import onnx
    import onnx.utils
except ImportError:
    onnx = None

try:
    import onnxsim
except ImportError:
    onnxsim = None

LOG = logging.getLogger(__name__)

<<<<<<< HEAD
def apply(model, outfile, verbose=True):
    dummy_input = torch.randn(1, 3, 427, 640)
    # dummy_input = torch.randn(1, 3, 97, 129)

    # Providing input and output names sets the display names for values
    # within the model's graph. Setting these does not change the semantics
    # of the graph; it is only for readability.
    #
    # The inputs to the network consist of the flat list of inputs (i.e.
    # the values you would pass to the forward() method) followed by the
    # flat list of parameters. You can partially specify names, i.e. provide
    # a list here shorter than the number of inputs to the model, and we will
    # only set that subset of names, starting from the beginning.
    input_names = ['input']
    # output_names = [
    #     'pif_c',
    #     'pif_r',
    #     'pif_b',
    #     'pif_s',
    #     'paf_c',
    #     'paf_r1',
    #     'paf_r2',
    #     'paf_b1',
    #     'paf_b2',
    # ]
    output_names = ['cif', 'caf']

    torch.onnx.export(
        model, dummy_input, outfile, verbose=verbose,
        input_names=input_names, output_names=output_names,
        keep_initializers_as_inputs=True,
        opset_version=11,
=======

def image_size_warning(basenet_stride, input_w, input_h):
    if input_w % basenet_stride != 1:
        LOG.warning(
            'input width (%d) should be a multiple of basenet '
            'stride (%d) + 1: closest are %d and %d',
            input_w, basenet_stride,
            (input_w - 1) // basenet_stride * basenet_stride + 1,
            ((input_w - 1) // basenet_stride + 1) * basenet_stride + 1,
        )

    if input_h % basenet_stride != 1:
        LOG.warning(
            'input height (%d) should be a multiple of basenet '
            'stride (%d) + 1: closest are %d and %d',
            input_h, basenet_stride,
            (input_h - 1) // basenet_stride * basenet_stride + 1,
            ((input_h - 1) // basenet_stride + 1) * basenet_stride + 1,
        )


def apply(model, outfile, verbose=True, input_w=129, input_h=97):
    image_size_warning(model.base_net.stride, input_w, input_h)

    # configure
    openpifpaf.network.heads.CompositeField3.inplace_ops = False

    dummy_input = torch.randn(1, 3, input_h, input_w)

    torch.onnx.export(
        model, dummy_input, outfile, verbose=verbose,
        input_names=['input_batch'], output_names=['cif', 'caf'],
        # keep_initializers_as_inputs=True,
        # opset_version=10,
>>>>>>> 7e286992
        do_constant_folding=True,
        dynamic_axes={
            "input": {0: 'dynamic'}, 
            "cif": {0: 'dynamic'}, 
            "caf": {0: 'dynamic'}}
        # TODO: Test dynamic shape; Test the correctness of dynamic batch;
    )


def optimize(infile, outfile=None):
    if outfile is None:
        assert infile.endswith('.onnx')
        outfile = infile
        infile = infile.replace('.onnx', '.unoptimized.onnx')
        shutil.copyfile(outfile, infile)

    model = onnx.load(infile)
    optimized_model = onnx.optimizer.optimize(model)
    onnx.save(optimized_model, outfile)


def check(modelfile):
    model = onnx.load(modelfile)
    onnx.checker.check_model(model)


def polish(infile, outfile=None):
    if outfile is None:
        assert infile.endswith('.onnx')
        outfile = infile
        infile = infile.replace('.onnx', '.unpolished.onnx')
        shutil.copyfile(outfile, infile)

    model = onnx.load(infile)
    polished_model = onnx.utils.polish_model(model)
    onnx.save(polished_model, outfile)


def simplify(infile, outfile=None):
    if outfile is None:
        assert infile.endswith('.onnx')
        outfile = infile
        infile = infile.replace('.onnx', '.unsimplified.onnx')
        shutil.copyfile(outfile, infile)

    simplified_model, check_ok = onnxsim.simplify(infile, check_n=3, perform_optimization=False)
    assert check_ok
    onnx.save(simplified_model, outfile)


class CustomFormatter(argparse.ArgumentDefaultsHelpFormatter,
                      argparse.RawDescriptionHelpFormatter):
    pass


def main():
    parser = argparse.ArgumentParser(
        prog='python3 -m openpifpaf.export_onnx',
        description=__doc__,
        formatter_class=CustomFormatter,
    )
    parser.add_argument('--version', action='version',
                        version='OpenPifPaf {version}'.format(version=openpifpaf.__version__))

    parser.add_argument('--checkpoint', default='resnet50')
    parser.add_argument('--outfile', default='openpifpaf-resnet50.onnx')
    parser.add_argument('--simplify', dest='simplify', default=False, action='store_true')
    parser.add_argument('--polish', dest='polish', default=False, action='store_true',
                        help='runs checker, optimizer and shape inference')
    parser.add_argument('--optimize', dest='optimize', default=False, action='store_true')
    parser.add_argument('--check', dest='check', default=False, action='store_true')
    parser.add_argument('--input-width', type=int, default=129)
    parser.add_argument('--input-height', type=int, default=97)
    args = parser.parse_args()

    model, _ = openpifpaf.network.factory(checkpoint=args.checkpoint)
    apply(model, args.outfile, input_w=args.input_width, input_h=args.input_height)
    if args.simplify:
        simplify(args.outfile)
    if args.optimize:
        optimize(args.outfile)
    if args.polish:
        polish(args.outfile)
    if args.check:
        check(args.outfile)


if __name__ == '__main__':
    main()
<|MERGE_RESOLUTION|>--- conflicted
+++ resolved
@@ -28,40 +28,6 @@
 
 LOG = logging.getLogger(__name__)
 
-<<<<<<< HEAD
-def apply(model, outfile, verbose=True):
-    dummy_input = torch.randn(1, 3, 427, 640)
-    # dummy_input = torch.randn(1, 3, 97, 129)
-
-    # Providing input and output names sets the display names for values
-    # within the model's graph. Setting these does not change the semantics
-    # of the graph; it is only for readability.
-    #
-    # The inputs to the network consist of the flat list of inputs (i.e.
-    # the values you would pass to the forward() method) followed by the
-    # flat list of parameters. You can partially specify names, i.e. provide
-    # a list here shorter than the number of inputs to the model, and we will
-    # only set that subset of names, starting from the beginning.
-    input_names = ['input']
-    # output_names = [
-    #     'pif_c',
-    #     'pif_r',
-    #     'pif_b',
-    #     'pif_s',
-    #     'paf_c',
-    #     'paf_r1',
-    #     'paf_r2',
-    #     'paf_b1',
-    #     'paf_b2',
-    # ]
-    output_names = ['cif', 'caf']
-
-    torch.onnx.export(
-        model, dummy_input, outfile, verbose=verbose,
-        input_names=input_names, output_names=output_names,
-        keep_initializers_as_inputs=True,
-        opset_version=11,
-=======
 
 def image_size_warning(basenet_stride, input_w, input_h):
     if input_w % basenet_stride != 1:
@@ -95,8 +61,7 @@
         model, dummy_input, outfile, verbose=verbose,
         input_names=['input_batch'], output_names=['cif', 'caf'],
         # keep_initializers_as_inputs=True,
-        # opset_version=10,
->>>>>>> 7e286992
+        opset_version=11,
         do_constant_folding=True,
         dynamic_axes={
             "input": {0: 'dynamic'}, 
