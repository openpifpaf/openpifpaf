"""Losses."""

import logging
import torch

from . import heads


from torch.autograd import Variable
import torch.nn.functional as F

import os.path
from os import path

from .panoptic_losses import RegularCE, OhemCE, DeepLabCE

from torch import nn
L1Loss = nn.L1Loss
MSELoss = nn.MSELoss
CrossEntropyLoss = nn.CrossEntropyLoss

LOG = logging.getLogger(__name__)


def laplace_loss(x1, x2, logb, t1, t2, weight=None):
    """Loss based on Laplace Distribution.

    Loss for a single two-dimensional vector (x1, x2) with radial
    spread b and true (t1, t2) vector.
    """

    # left derivative of sqrt at zero is not defined, so prefer torch.norm():
    # https://github.com/pytorch/pytorch/issues/2421
    # norm = torch.sqrt((x1 - t1)**2 + (x2 - t2)**2)


    # print('shape logb', logb.shape)

    
    norm = (torch.stack((x1, x2)) - torch.stack((t1, t2))).norm(dim=0)

    # constrain range of logb

    logb = 3.0 * torch.tanh(logb / 3.0)

    losses = 0.694 + logb + norm * torch.exp(-logb)
    if weight is not None:
        losses = losses * weight
    return torch.sum(losses)            # TODO why sum? shouldn't it be mean? because each image can have different number of nans !
    # return torch.mean(losses)


def l1_loss(x1, x2, _, t1, t2, weight=None):
    """L1 loss.

    Loss for a single two-dimensional vector (x1, x2)
    true (t1, t2) vector.
    """
    losses = torch.sqrt((x1 - t1)**2 + (x2 - t2)**2)
    # losses = (x1 - t1)**2 + (x2 - t2)**2
    if weight is not None:
        losses = losses * weight
    return torch.sum(losses)
    # return torch.mean(losses)


def logl1_loss(logx, t, **kwargs):
    """Swap in replacement for functional.l1_loss."""
    return torch.nn.functional.l1_loss(
        logx, torch.log(t), **kwargs)


def margin_loss(x1, x2, t1, t2, max_r1, max_r2, max_r3, max_r4):
    x = torch.stack((x1, x2))
    t = torch.stack((t1, t2))

    # print('shape x', x.shape)
    # print('shape t', t.shape)
    # print('shape max_r1', max_r1.shape)

    max_r = torch.min((torch.stack(max_r1, max_r2, max_r3, max_r4)), axis=0)
    m0 = torch.isfinite(max_r)
    x = x[:, m0]
    t = t[:, m0]
    max_r = max_r[m0]

    # m1 = (x - t).norm(p=1, dim=0) > max_r
    # x = x[:, m1]
    # t = t[:, m1]
    # max_r = max_r[m1]

    norm = (x - t).norm(dim=0)
    m2 = norm > max_r

    return torch.sum(norm[m2] - max_r[m2])


def quadrant(xys):
    q = torch.zeros((xys.shape[1],), dtype=torch.long)
    q[xys[0, :] < 0.0] += 1
    q[xys[1, :] < 0.0] += 2
    return q


def quadrant_margin_loss(x1, x2, t1, t2, max_r1, max_r2, max_r3, max_r4):
    x = torch.stack((x1, x2))
    t = torch.stack((t1, t2))

    diffs = x - t
    qs = quadrant(diffs)
    norms = diffs.norm(dim=0)

    m1 = norms[qs == 0] > max_r1[qs == 0]
    m2 = norms[qs == 1] > max_r2[qs == 1]
    m3 = norms[qs == 2] > max_r3[qs == 2]
    m4 = norms[qs == 3] > max_r4[qs == 3]

    return (
        torch.sum(norms[qs == 0][m1] - max_r1[qs == 0][m1]) +
        torch.sum(norms[qs == 1][m2] - max_r2[qs == 1][m2]) +
        torch.sum(norms[qs == 2][m3] - max_r3[qs == 2][m3]) +
        torch.sum(norms[qs == 3][m4] - max_r4[qs == 3][m4])
    )


class SmoothL1Loss(object):
    r_smooth = 0.0

    def __init__(self, *, scale_required=True):
        self.scale = None
        self.scale_required = scale_required

    def __call__(self, x1, x2, _, t1, t2, weight=None):
        """L1 loss.

        Loss for a single two-dimensional vector (x1, x2)
        true (t1, t2) vector.
        """
        if self.scale_required and self.scale is None:
            raise Exception
        if self.scale is None:
            self.scale = 1.0

        r = self.r_smooth * self.scale
        d = torch.sqrt((x1 - t1)**2 + (x2 - t2)**2)
        # d = (x1 - t1)**2 + (x2 - t2)**2
        smooth_regime = d < r

        smooth_loss = 0.5 / r[smooth_regime] * d[smooth_regime] ** 2
        linear_loss = d[smooth_regime == 0] - (0.5 * r[smooth_regime == 0])
        losses = torch.cat((smooth_loss, linear_loss))

        if weight is not None:
            losses = losses * weight

        self.scale = None
        # return torch.sum(losses)
        return torch.mean(losses)

## AMA

def lovasz_grad(gt_sorted):
    """
    Computes gradient of the Lovasz extension w.r.t sorted errors
    See Alg. 1 in paper
    """
    p = len(gt_sorted)
    gts = gt_sorted.sum()
    intersection = gts - gt_sorted.cumsum(0)
    union = gts + (1 - gt_sorted).cumsum(0)
    jaccard = 1. - intersection / union
    if p > 1:  # cover 1-pixel case
        jaccard[1:p] = jaccard[1:p] - jaccard[0:-1]
    return jaccard

def lovasz_hinge_flat(logits, labels, delta=1.):
    """
    Binary Lovasz hinge loss
      logits: [P] Variable, logits at each prediction (between -\infty and +\infty)
      labels: [P] Tensor, binary ground truth labels (0 or 1)
      ignore: label to ignore
    """
    if len(labels) == 0:
        # only void pixels, the gradients should be 0
        return logits.sum() * 0.
    signs = 2. * labels - 1.
    errors = (delta - logits * Variable(signs))
    errors_sorted, perm = torch.sort(errors, dim=0, descending=True)
    perm = perm.data
    gt_sorted = labels[perm]
    grad = lovasz_grad(gt_sorted)
    loss = torch.dot(F.relu(errors_sorted), Variable(grad))
    return loss


class MultiHeadLoss(torch.nn.Module):
    task_sparsity_weight = 0.0

    def __init__(self, losses, lambdas, loss_debug=0):
        super(MultiHeadLoss, self).__init__()

        if not lambdas:
            lambdas = [1.0 for l in losses for _ in l.field_names]
        assert all(lam >= 0.0 for lam in lambdas)

        self.losses = torch.nn.ModuleList(losses)
        self.lambdas = lambdas

        self.field_names = [n for l in self.losses for n in l.field_names]

        ### for freezing one head
        self.loss_debug = [1.0 for l in losses for _ in l.field_names]
        if loss_debug == 1:
            self.loss_debug[3:5] = [0., 0.] 
        elif loss_debug == 2:
            self.loss_debug[0:3] = [0., 0., 0.]
        
        print('multihead loss: %s, %s', self.field_names, self.lambdas)
        LOG.info('multihead loss: %s, %s', self.field_names, self.lambdas)

    def batch_meta(self):
        return {
            'lambdas': self.lambdas
        } 

    def forward(self, head_fields, head_targets):  # pylint: disable=arguments-differ
        assert len(self.losses) == len(head_fields)
        assert len(self.losses) <= len(head_targets)
        assert self.task_sparsity_weight == 0.0  # TODO implement
        flat_head_losses = [ll
                            for l, f, t in zip(self.losses, head_fields, head_targets)
                            for ll in l(f, t)]

        # ### for freezing one head
        # loss_values_ = [ld * l
        #             for ld, l in zip(self.loss_debug, flat_head_losses)
        #             if l is not None]
        
        assert len(self.lambdas) == len(flat_head_losses)
        loss_values = [lam * l
                       for lam, l in zip(self.lambdas, flat_head_losses)
                       if l is not None]

        total_loss = sum(loss_values) if loss_values else None
        # total_loss = sum(flat_head_losses) if flat_head_losses else None

        return total_loss, flat_head_losses


class MultiHeadLossAutoTune(torch.nn.Module):
    task_sparsity_weight = 0.0

    def __init__(self, losses, lambdas, *, sparse_task_parameters=None, loss_debug=0, TaskAutoTune=False, tasks=None):
        """Auto-tuning multi-head less.

        Uses idea from "Multi-Task Learning Using Uncertainty to Weigh Losses
        for Scene Geometry and Semantics" by Kendall, Gal and Cipolla.

        In the common setting, use lambdas of zero and one to deactivate and
        activate the tasks you want to train. Less common, if you have
        secondary tasks, you can reduce their importance by choosing a
        lambda value between zero and one.
        """
        super().__init__()

        if not lambdas:
            lambdas = [1.0 for l in losses for _ in l.field_names]
        assert all(lam >= 0.0 for lam in lambdas)

        self.losses = torch.nn.ModuleList(losses)
        self.lambdas = lambdas
        self.sparse_task_parameters = sparse_task_parameters

        self.TaskAutoTune = TaskAutoTune
        self.tasks = tasks

<<<<<<< HEAD
        # if self.TaskAutoTune:
        #     assert tasks
        #     self.log_sigmas = torch.nn.Parameter(
        #     torch.zeros((len(self.tasks),), dtype=torch.float64),
        #     requires_grad=True,
        # )
        # else:
        self.log_sigmas = torch.nn.Parameter(
            torch.zeros((len(lambdas),), dtype=torch.float64),
            requires_grad=True,
        )
            
=======
        if False:#self.TaskAutoTune:
            assert tasks
            self.log_sigmas = torch.nn.Parameter(
                torch.zeros((len(self.tasks),), dtype=torch.float64),
                requires_grad=True,
            )
        else:
            self.log_sigmas = torch.nn.Parameter(
                torch.zeros((len(lambdas),), dtype=torch.float64),
                requires_grad=True,
            )
>>>>>>> 8cf0a702

        self.field_names = [n for l in self.losses for n in l.field_names]
        LOG.info('multihead loss with autotune: %s', self.field_names)
        assert len(self.field_names) == len(self.lambdas)
        assert len(self.field_names) == len(self.log_sigmas)
        


        # ### for freezing one head
        # self.loss_debug = [1.0 for l in losses for _ in l.field_names]
        # if loss_debug == 1:
        #     self.loss_debug[3:5] = [0., 0.] 
        # elif loss_debug == 2:
        #     self.loss_debug[0:3] = [0., 0., 0.]


    def batch_meta(self):
        return {
            'mtl_sigmas': [round(float(s), 3) for s in self.log_sigmas.exp()],
            'lambdas': self.lambdas
        }

    def forward(self, *args):
        head_fields, head_targets = args
        LOG.debug('losses = %d, fields = %d, targets = %d',
                  len(self.losses), len(head_fields), len(head_targets))
        assert len(self.losses) == len(head_fields)
        assert len(self.losses) <= len(head_targets)
        flat_head_losses = [ll
                            for l, f, t in zip(self.losses, head_fields, head_targets)
                            for ll in l(f, t)]

        assert len(self.lambdas) == len(flat_head_losses)

        if self.TaskAutoTune:
            pass
        else:
            assert len(self.log_sigmas) == len(flat_head_losses)

        # ### for freezing one head
        # loss_values_ = [ld * l
        #             for ld, l in zip(self.loss_debug, flat_head_losses)
        #             if l is not None]
        
        # if self.TaskAutoTune:
        #     loss_values = [lam * l / (2.0 * (log_sigma.exp() ** 2))
        #                 for lam, log_sigma, l in zip(self.lambdas, self.log_sigmas, loss_values_)
        #                 if l is not None]
        # else:
        # print(self.log_sigmas)
        # print(self.log_sigmas.shape)
        # self.log_sigmas = [3.0 * torch.tanh(log_sigma / 3.0) for log_sigma in self.log_sigmas if log_sigma is not None]
        # self.log_sigmas = 3.0 * torch.tanh(self.log_sigmas / 3.0) 
        loss_values = [lam * l / (2.0 * (log_sigma.exp() ** 2))
                    for lam, log_sigma, l in zip(self.lambdas, self.log_sigmas, flat_head_losses)
                    if l is not None]

        auto_reg = [lam * log_sigma
                    for lam, log_sigma, l in zip(self.lambdas, self.log_sigmas, flat_head_losses)
                    if l is not None]
        
        # loss_values = [lam * l / (2.0 * ((3.0 * torch.tanh(log_sigma / 3.0)).exp() ** 2))
        #             for lam, log_sigma, l in zip(self.lambdas, self.log_sigmas, flat_head_losses)
        #             if l is not None]
        # auto_reg = [lam * (3.0 * torch.tanh(log_sigma / 3.0))
        #             for lam, log_sigma, l in zip(self.lambdas, self.log_sigmas, flat_head_losses)
        #             if l is not None]
        
        
        total_loss = sum(loss_values) + sum(auto_reg) if loss_values else None

        if self.task_sparsity_weight and self.sparse_task_parameters is not None:
            head_sparsity_loss = sum(
                # torch.norm(param, p=1)
                param.abs().max(dim=1)[0].clamp(min=1e-6).sum()
                for param in self.sparse_task_parameters
            )
            LOG.debug('l1 head sparsity loss = %f (total = %f)', head_sparsity_loss, total_loss)
            total_loss = total_loss + self.task_sparsity_weight * head_sparsity_loss

        

        return total_loss, flat_head_losses


class CompositeLoss(torch.nn.Module):
    background_weight = 1.0
    focal_gamma = 1.0
    margin = False

    def __init__(self, head_net: heads.CompositeField, regression_loss):
        super(CompositeLoss, self).__init__()
        self.n_vectors = head_net.meta.n_vectors
        self.n_scales = head_net.meta.n_scales

        LOG.debug('%s: n_vectors = %d, n_scales = %d, margin = %s',
                  head_net.meta.name, self.n_vectors, self.n_scales, self.margin)

        self.regression_loss = regression_loss or laplace_loss
        self.field_names = (
            ['{}.c'.format(head_net.meta.name)] +
            ['{}.vec{}'.format(head_net.meta.name, i + 1) for i in range(self.n_vectors)] +
            ['{}.scales{}'.format(head_net.meta.name, i + 1) for i in range(self.n_scales)]
        )
        if self.margin:
            self.field_names += ['{}.margin{}'.format(head_net.meta.name, i + 1)
                                 for i in range(self.n_vectors)]

        self.bce_blackout = None

    def _confidence_loss(self, x_confidence, target_confidence):
        bce_masks = torch.isnan(target_confidence).bitwise_not_()
        if not torch.any(bce_masks):
            return None

        # TODO assumes one confidence
        # print('x_confidence')
        # print(x_confidence.shape)
        x_confidence = x_confidence[:, :, 0]

        batch_size = x_confidence.shape[0]
        LOG.debug('batch size = %d', batch_size)

        if self.bce_blackout:
            x_confidence = x_confidence[:, self.bce_blackout]
            bce_masks = bce_masks[:, self.bce_blackout]
            target_confidence = target_confidence[:, self.bce_blackout]

        LOG.debug('BCE: x = %s, target = %s, mask = %s',
                  x_confidence.shape, target_confidence.shape, bce_masks.shape)
        # print(bce_masks.sum())
        # print(target_confidence.sum())
        bce_target = torch.masked_select(target_confidence, bce_masks)
        # print(bce_target.sum())
        # raise
        bce_weight = 1.0
        x_confidence = torch.masked_select(x_confidence, bce_masks)
        if self.background_weight != 1.0:
            bce_weight = torch.ones_like(bce_target, requires_grad=False)
            bce_weight[bce_target == 0] *= self.background_weight
        elif self.focal_gamma != 0.0:
            bce_weight = torch.empty_like(bce_target, requires_grad=False)
            bce_weight[bce_target == 1] = x_confidence[bce_target == 1]
            bce_weight[bce_target == 0] = -x_confidence[bce_target == 0]
            bce_weight = (1.0 + torch.exp(bce_weight)).pow(-self.focal_gamma)
        # print(x_confidence.shape)
        ce_loss = (torch.nn.functional.binary_cross_entropy_with_logits(
            x_confidence,
            bce_target,
            # weight=bce_weight,
            reduction='none',
        ) * bce_weight).sum() / (1000.0 * batch_size) #.mean()

        return ce_loss

    def _localization_loss(self, x_regs, x_logbs, target_regs):
        batch_size = target_regs[0].shape[0]
        # print('localization loss')
        # print(x_regs.shape)
        # print(x_logbs.shape)
        # print(len(target_regs))
        # print(target_regs[0].shape)

        reg_losses = []

        for i, target_reg in enumerate(target_regs):
            # print(target_reg.shape)
            reg_masks = torch.isnan(target_reg[:, :, 0]).bitwise_not_()
            if not torch.any(reg_masks):
                reg_losses.append(None)
                continue
            
            # print('local loss')
            # print(x_regs.shape)
            # print(x_logbs.shape)
            # print(target_reg.shape)

            reg_losses.append(self.regression_loss(
                torch.masked_select(x_regs[:, :, i, 0], reg_masks),
                torch.masked_select(x_regs[:, :, i, 1], reg_masks),
                torch.masked_select(x_logbs[:, :, i], reg_masks),
                torch.masked_select(target_reg[:, :, 0], reg_masks),
                torch.masked_select(target_reg[:, :, 1], reg_masks),
                weight=0.1,
            )/(100.0 * batch_size))

        # print(len(reg_losses))
        # raise

        return reg_losses

    @staticmethod
    def _scale_losses(x_scales, target_scales):
        # batch_size = target_scales[0].shape[0]
        batch_size = x_scales.shape[0]
        assert x_scales.shape[2] == len(target_scales)
        # print('scale_losess')
        # print(x_scales.shape)
        # print(len(target_scales))
        # print(target_scales[0].shape)
        scale_losses = []
        for i, target_scale in enumerate(target_scales):
            # print(target_reg.shape)
            reg_masks = torch.isnan(target_scale).bitwise_not_()
            if not torch.any(reg_masks):
                scale_losses.append(None)
                continue

            scale_losses.append(
                logl1_loss(
                torch.masked_select(x_scales[:, :, i], torch.isnan(target_scale).bitwise_not_()),
                torch.masked_select(target_scale, torch.isnan(target_scale).bitwise_not_()),
                reduction='sum', #mean            # TODO shouldn't it be mean???
            ) / (100.0 * batch_size))

        return scale_losses

        # batch_size = x_scales.shape[0]
        # return [
        #     logl1_loss(
        #         torch.masked_select(x_scales[:, :, i], torch.isnan(target_scale).bitwise_not_()),
        #         torch.masked_select(target_scale, torch.isnan(target_scale).bitwise_not_()),
        #         reduction='mean',            # TODO shouldn't it be mean???
        #     ) #/ (100.0 * batch_size)
        #     for i, target_scale in enumerate(target_scales)
        # ]

    def _margin_losses(self, x_regs, target_regs, *, target_confidence):
        if not self.margin:
            return []


        reg_masks = target_confidence > 0.5
        if not torch.any(reg_masks):
            return [None for _ in target_regs]

        batch_size = reg_masks.shape[0]
        margin_losses = []
        for x_reg, target_reg in zip(x_regs, target_regs):
            margin_losses.append(quadrant_margin_loss(
                torch.masked_select(x_reg[:, :, 0], reg_masks),
                torch.masked_select(x_reg[:, :, 1], reg_masks),
                torch.masked_select(target_reg[:, :, 0], reg_masks),
                torch.masked_select(target_reg[:, :, 1], reg_masks),
                torch.masked_select(target_reg[:, :, 2], reg_masks),
                torch.masked_select(target_reg[:, :, 3], reg_masks),
                torch.masked_select(target_reg[:, :, 4], reg_masks),
                torch.masked_select(target_reg[:, :, 5], reg_masks),
            ) )#/ (100.0 * batch_size))
        return margin_losses

    def forward(self, *args):
        LOG.debug('loss for %s', self.field_names)

        x, t = args
        # print('hell yes')
        # print(t)
        # print(len(t))
        # t, mask = t

        x = [xx.double() for xx in x]
        t = [tt.double() for tt in t]
        # print('pif instances')
        # print(len(t))
        # print(t[0].shape)
        # print(mask.shape)
        # print(t.shape)

        x_confidence, x_regs, x_logbs, x_scales = x
        # print(x_confidence.shape)
        # print(x_regs.shape)
        # print(x_logbs.shape)
        # print(x_scales.shape)


        assert len(t) == 1 + self.n_vectors + self.n_scales
        running_t = iter(t)
        target_confidence = next(running_t)
        target_regs = [next(running_t) for _ in range(self.n_vectors)]
        target_scales = [next(running_t) for _ in range(self.n_scales)]

        # import os
        # import pickle
        # if not os.path.isfile('targets.pickle'):
        #     with open('targets.pickle','wb') as f:
        #         pickle.dump((target_confidence, target_regs, target_scales),f)

        # print('targets')
        # print(target_confidence.shape)
        # print(target_regs[0].shape)
        # print(target_scales[0].shape)
        

        ce_loss = self._confidence_loss(x_confidence, target_confidence)
        reg_losses = self._localization_loss(x_regs, x_logbs, target_regs)
        scale_losses = self._scale_losses(x_scales, target_scales)
        margin_losses = self._margin_losses(x_regs, target_regs,
                                            target_confidence=target_confidence)
        # print('++++++++++++++++++++++++PIF OUTPUT')
        # print([ce_loss] + reg_losses + scale_losses + margin_losses)
        # print(ce_loss)
        # print(reg_losses)
        # print(scale_losses)
        # print(margin_losses)
        return [ce_loss] + reg_losses + scale_losses + margin_losses



class PanopticLoss(torch.nn.Module):
    def __init__(self, args):
        super(PanopticLoss, self).__init__()
        self.field_names = ['pan.semantic', 'pan.offset']
        self.semantic_loss = build_loss_from_cfg(args, 'semantic')
        # self.semantic_loss_weight = self.field_names[0]
        self.offset_loss = build_loss_from_cfg(args, 'offset')
        # self.offset_loss_weight = self.field_names[0]

    def forward(self, results, targets):
        
        # batch_size = results['semantic'].size(0)
        # loss = 0
        if 'semantic_weights' in targets.keys():
            semantic_loss = self.semantic_loss(
                results['semantic'], targets['semantic'], semantic_weights=targets['semantic_weights']
            )
        else:
            semantic_loss = self.semantic_loss(
                results['semantic'], targets['semantic'])

        # self.loss_meter_dict['Semantic loss'].update(semantic_loss.detach().cpu().item(), batch_size)
        # loss += semantic_loss
        if self.offset_loss is not None:
            # Pixel-wise loss weight
            offset_loss_weights = targets['offset_weights'][:, None, :, :].expand_as(results['offset'])
            # print(targets['offset'].shape)
            # print(results['offset'].shape)
            offset_loss = self.offset_loss(results['offset'], targets['offset']) * offset_loss_weights
            # print(offset_loss.shape)
            
            # safe division
            # TODO figure out the purpose of these lines (maybe add /2 to take the actual avg.)
            if offset_loss_weights.sum() > 0:
                offset_loss = offset_loss.sum() / offset_loss_weights.sum()     # offset_loss_weights (number of pixels of containing things)
            else:
                offset_loss = offset_loss.sum() * 0
            # self.loss_meter_dict['Offset loss'].update(offset_loss.detach().cpu().item(), batch_size)
            # loss += offset_loss
            # print(offset_loss)
            # raise

        # print('in losses (semantic loss)', semantic_loss)
        
        return [semantic_loss] + [offset_loss * 0.01]

class PanopticLossDummy(torch.nn.Module):
    def __init__(self, args):
        super(PanopticLossDummy, self).__init__()
        self.field_names = ['pan.semantic', 'pan.offset']
        self.semantic_loss = build_loss_from_cfg(args, 'semantic')
        # self.semantic_loss_weight = self.field_names[0]
        self.offset_loss = build_loss_from_cfg(args, 'offset')
        # self.offset_loss_weight = self.field_names[0]
        self.printed = False

    def forward(self, results, targets):
        if not self.printed:
            # results offset: torch.Size([4, 2, 385, 385])
            # targets offset: torch.Size([4, 2, 385, 385])
            # targets offset: torch.Size([4, 385, 385])
            # results semantic: torch.Size([4, 2, 385, 385])
            # targets semantic: torch.Size([4, 385, 385])
            # targets semantic: torch.Size([4, 385, 385])
            print('results offset:',results['offset'].shape)
            print('targets offset:',targets['offset'].shape)
            print('targets offset:',targets['offset_weights'].shape)
            print('results semantic:',results['semantic'].shape)
            print('targets semantic:',targets['semantic'].shape)
            print('targets semantic:',targets['semantic_weights'].shape)
            self.printed = True
        return [results['semantic'].sum()*0., results['offset'].sum()*0.]

def cli(parser):
    group = parser.add_argument_group('losses')
    group.add_argument('--lambdas', default=None, type=float, nargs='+',
                       help='prefactor for head losses')
    group.add_argument('--r-smooth', type=float, default=SmoothL1Loss.r_smooth,
                       help='r_{smooth} for SmoothL1 regressions')
    group.add_argument('--regression-loss', default='laplace',
                       choices=['smoothl1', 'smootherl1', 'l1', 'laplace'],
                       help='type of regression loss')
    group.add_argument('--background-weight', default=CompositeLoss.background_weight, type=float,
                       help='BCE weight where ground truth is background')
    group.add_argument('--focal-gamma', default=CompositeLoss.focal_gamma, type=float,
                       help='when > 0.0, use focal loss with the given gamma')
    group.add_argument('--margin-loss', default=False, action='store_true',
                       help='[experimental]')
    group.add_argument('--auto-tune-mtl', default=False, action='store_true',
                       help='use Kendall\'s prescription for adjusting the multitask weight')
    assert MultiHeadLoss.task_sparsity_weight == MultiHeadLossAutoTune.task_sparsity_weight
    group.add_argument('--task-sparsity-weight',
                       default=MultiHeadLoss.task_sparsity_weight, type=float,
                       help='[experimental]')

    group.add_argument('--seman-loss-name', default='hard_pixel_mining',
                       choices=['cross_entropy', 'ohem', 'hard_pixel_mining'],
                       help='type of panoptic loss')
    group.add_argument('--seman-loss-ignore', default=-1, type=int,
                       help='label to ignore')
    group.add_argument('--seman-loss-threshold', default=0.7, type=float,
                        help='threshold for softmax score (of gt class), only predictions with softmax score below this threshold will be kept.')
    group.add_argument('--seman-loss-min-kept', default=100000, type=int,
                        help='minimum number of pixels to be kept, it is used to adjust the threshold value to avoid number of examples being too small.')
    group.add_argument('--seman-loss-top-k-percent', default=0.2, type=float,
                        help='the value lies in [0.0, 1.0]. When its value < 1.0, only compute the loss for the top k percent pixels (e.g., the top 20% pixels). This is useful for hard pixel mining.')
    

    group.add_argument('--offset-loss-name', default='mse',
                       choices=['l1', 'mse'],
                       help='type of panoptic loss')
    group.add_argument('--offset-loss-reduction', default='none',
                       choices=['none', 'mean', 'sum'],
                       help='L1Loss Reduction')

    group.add_argument('--loss-debug', default=0, type=int,
                        help='1 for freezing pan and 2 for freezing cif heads')

def configure(args):
    # apply for CompositeLoss
    CompositeLoss.background_weight = args.background_weight
    CompositeLoss.focal_gamma = args.focal_gamma
    CompositeLoss.margin = args.margin_loss

    # MultiHeadLoss
    MultiHeadLoss.task_sparsity_weight = args.task_sparsity_weight
    MultiHeadLossAutoTune.task_sparsity_weight = args.task_sparsity_weight

    # SmoothL1
    SmoothL1Loss.r_smooth = args.r_smooth



def factory_from_args(args, head_nets):
    return factory(
        head_nets,
        args.lambdas,
        reg_loss_name=args.regression_loss,
        device=args.device,
        auto_tune_mtl=args.auto_tune_mtl,
        config=args,
        loss_debug=args.loss_debug
    )


# pylint: disable=too-many-branches
def factory(head_nets, lambdas, *,
            reg_loss_name=None, device=None,
            auto_tune_mtl=False,
            config=None,
            loss_debug=0):

    
    if isinstance(head_nets[0], (list, tuple)):
        return [factory(hn, lam,
                        reg_loss_name=reg_loss_name,
                        device=device)
                for hn, lam in zip(head_nets, lambdas)]

    if reg_loss_name == 'smoothl1':
        reg_loss = SmoothL1Loss()
    elif reg_loss_name == 'l1':
        reg_loss = l1_loss
    elif reg_loss_name == 'laplace':
        reg_loss = laplace_loss
    elif reg_loss_name is None:
        reg_loss = laplace_loss
    else:
        raise Exception('unknown regression loss type {}'.format(reg_loss_name))

    sparse_task_parameters = None
    if MultiHeadLoss.task_sparsity_weight:
        sparse_task_parameters = []
        for head_net in head_nets:
            if getattr(head_net, 'sparse_task_parameters', None) is not None:
                sparse_task_parameters += head_net.sparse_task_parameters
            elif isinstance(head_net, heads.CompositeFieldFused):
                sparse_task_parameters.append(head_net.conv.weight)
            else:
                raise Exception('unknown l1 parameters for given head: {} ({})'
                                ''.format(head_net.meta.name, type(head_net)))

    # losses = [CompositeLoss(head_net, reg_loss) for head_net in head_nets]
    ### AMA


    if isinstance(head_nets[0], heads.PanopticDeeplabHead):
        losses = [PanopticLoss(config)]
    else:
        print('loss________________________________-cicent')
        losses = [CompositeLoss(head_nets[0], reg_loss)]

    if len(head_nets) > 1 and isinstance(head_nets[1], heads.AssociationMeta):
        losses.append(CompositeLoss(head_nets[1], reg_loss))

    if len(head_nets) > 1 and isinstance(head_nets[1], heads.InstanceSegHead):
        
        losses.append(SegmantationLoss(head_nets[1],device))

    if len(head_nets) > 1 and isinstance(head_nets[1], heads.PanopticDeeplabHead):
        print('loss________________________________-pan')
        losses.append(PanopticLoss(config))
    
    # print('leeeeeeeeeeeeeeeeeeeeeeeeeeeen', len(head_nets))
    # for i in range(len(head_nets)):
    #     print(type(head_nets[i]))
    if len(head_nets) > 2 and isinstance(head_nets[2], heads.CompositeFieldFused):
        print('loss________________________________-ball')
        losses.append(CompositeLoss(head_nets[2], reg_loss))
        # losses.append(PanopticLossDummy(config))
    if auto_tune_mtl:
        loss = MultiHeadLossAutoTune(losses, lambdas,
                                     sparse_task_parameters=sparse_task_parameters, loss_debug=loss_debug)
    else:
        loss = MultiHeadLoss(losses, lambdas, loss_debug=loss_debug)

    if device is not None:
        loss = loss.to(device)

    return loss

# def facrtory_loss_head_single(head_meta, out_features):
#     if head_meta.name == 'pan':
#         return heads.PanopticDeeplabHead(head_meta, out_features)
#     # elif head_meta.name == 'ball':
#     #     heads.CompositeFieldFused(head_meta, out_features)
#     elif head_meta.name in ['cif', 'cifcent', 'ball']:
#         return heads.CompositeFieldFused(head_meta, out_features)

### panoptic deeplab loss build
def build_loss_from_cfg(config, loss='semantic'):
    """Builds loss function with specific configuration.
    Args:
        config: the configuration.

    Returns:
        A nn.Module loss.
    """
    if loss == 'semantic':
        # return RegularCE(ignore_label=-1)
        if config.seman_loss_name == 'cross_entropy':
            # return CrossEntropyLoss(ignore_index=config.IGNORE, reduction='mean')
            return RegularCE(ignore_label=config.seman_loss_ignore)
        elif config.seman_loss_name == 'ohem':
            return OhemCE(ignore_label=config.seman_loss_ignore, threshold=config.seman_loss_threshold, min_kept=config.seman_loss_min_kept)
        elif config.seman_loss_name == 'hard_pixel_mining':
            print('Hard pixel mining chosen!')
            return DeepLabCE(ignore_label=config.seman_loss_ignore, top_k_percent_pixels=config.seman_loss_top_k_percent)
        elif config.seman_loss_name == 'mse':
            return MSELoss(reduction=config.seman_loss_reduction)
        elif config.seman_loss_name == 'l1':
            return L1Loss(reduction=config.seman_loss_reduction)
        else:
            raise ValueError('Unknown loss type: {}'.format(config.seman_loss_name))

    elif loss == 'offset':
        # return MSELoss(reduction='none')
        if config.offset_loss_name == 'cross_entropy':
            # return CrossEntropyLoss(ignore_index=config.IGNORE, reduction='mean')
            return RegularCE(ignore_label=config.offset_loss_ignore)
        elif config.offset_loss_name == 'ohem':
            return OhemCE(ignore_label=config.offset_loss_ignore, threshold=config.offset_loss_threshold, min_kept=config.offset_loss_min_kept)
        elif config.offset_loss_name == 'hard_pixel_mining':
            return DeepLabCE(ignore_label=config.offset_loss_ignore, top_k_percent_pixels=config.offset_loss_top_k_percent)
        elif config.offset_loss_name == 'mse':
            return MSELoss(reduction=config.offset_loss_reduction)
        elif config.offset_loss_name == 'l1':
            return L1Loss(reduction=config.offset_loss_reduction)
        else:
            raise ValueErr<|MERGE_RESOLUTION|>--- conflicted
+++ resolved
@@ -274,20 +274,6 @@
         self.TaskAutoTune = TaskAutoTune
         self.tasks = tasks
 
-<<<<<<< HEAD
-        # if self.TaskAutoTune:
-        #     assert tasks
-        #     self.log_sigmas = torch.nn.Parameter(
-        #     torch.zeros((len(self.tasks),), dtype=torch.float64),
-        #     requires_grad=True,
-        # )
-        # else:
-        self.log_sigmas = torch.nn.Parameter(
-            torch.zeros((len(lambdas),), dtype=torch.float64),
-            requires_grad=True,
-        )
-            
-=======
         if False:#self.TaskAutoTune:
             assert tasks
             self.log_sigmas = torch.nn.Parameter(
@@ -299,7 +285,6 @@
                 torch.zeros((len(lambdas),), dtype=torch.float64),
                 requires_grad=True,
             )
->>>>>>> 8cf0a702
 
         self.field_names = [n for l in self.losses for n in l.field_names]
         LOG.info('multihead loss with autotune: %s', self.field_names)
