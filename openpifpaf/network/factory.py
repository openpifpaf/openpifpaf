import logging
import os
import torch

import torchvision

from . import basenetworks, heads, nets
from .. import datasets

# generate hash values with: shasum -a 256 filename.pkl


CHECKPOINT_URLS = {
    'resnet50': ('http://github.com/vita-epfl/openpifpaf-torchhub/releases/download/'
                 'v0.11.2/resnet50-200527-171310-cif-caf-caf25-o10s-c0b7ae80.pkl'),
    'shufflenetv2k16w': ('http://github.com/vita-epfl/openpifpaf-torchhub/releases/download/'
                         'v0.11.0/shufflenetv2k16w-200510-221334-cif-caf-caf25-o10s-604c5956.pkl'),
    'shufflenetv2k30w': ('http://github.com/vita-epfl/openpifpaf-torchhub/releases/download/'
                         'v0.11.0/shufflenetv2k30w-200510-104256-cif-caf-caf25-o10s-0b5ba06f.pkl'),
}

LOG = logging.getLogger(__name__)


def factory_from_args(args):
    return factory(
        checkpoint=args.checkpoint,
        base_name=args.basenet,
        head_names=args.headnets,
        pretrained=args.pretrained,
        dense_connections=getattr(args, 'dense_connections', False),
        cross_talk=args.cross_talk,
        two_scale=args.two_scale,
        multi_scale=args.multi_scale,
        multi_scale_hflip=args.multi_scale_hflip,
        download_progress=args.download_progress,
    )


def local_checkpoint_path(checkpoint):
    if os.path.exists(checkpoint):
        return checkpoint

    if checkpoint in CHECKPOINT_URLS:
        url = CHECKPOINT_URLS[checkpoint]

        base_dir = os.path.join(
            os.getenv('XDG_CACHE_HOME', os.path.join(os.getenv('HOME'), '.cache')),
            'torch',
        )
        if hasattr(torch, 'hub') and hasattr(torch.hub, 'get_dir'):
            # new in pytorch 1.6.0
            base_dir = torch.hub.get_dir()
        file_name = os.path.join(
            base_dir,
            'checkpoints',
            os.path.basename(url),
        )
        print(file_name, url, os.path.basename(url))

        if os.path.exists(file_name):
            return file_name

    return None


# pylint: disable=too-many-branches,too-many-statements
def factory(
        *,
        checkpoint=None,
        base_name=None,
        head_names=None,
        pretrained=True,
        dense_connections=False,
        cross_talk=0.0,
        two_scale=False,
        multi_scale=False,
        multi_scale_hflip=True,
        download_progress=True):

    if base_name:
        assert head_names
        assert checkpoint is None
        net_cpu = factory_from_scratch(base_name, head_names, pretrained=pretrained)
        epoch = 0
    else:
        assert base_name is None
        assert head_names is None

        if not checkpoint:
            checkpoint = 'shufflenetv2k16w'

        if checkpoint == 'resnet18':
            raise Exception('this pretrained model is currently not available')
        if checkpoint == 'resnet101':
            raise Exception('this pretrained model is currently not available')
        checkpoint = CHECKPOINT_URLS.get(checkpoint, checkpoint)

        if checkpoint.startswith('http'):
            checkpoint = torch.hub.load_state_dict_from_url(
                checkpoint,
                check_hash=not checkpoint.startswith('https'),
                progress=download_progress)
        else:
            checkpoint = torch.load(checkpoint)

        net_cpu = checkpoint['model']
        epoch = checkpoint['epoch']

        # normalize for backwards compatibility
        nets.model_migration(net_cpu)

        # initialize for eval
        net_cpu.eval()

    cif_indices = [0]
    caf_indices = [1]
    if not any(isinstance(h.meta, heads.AssociationMeta) for h in net_cpu.head_nets):
        caf_indices = []
    if dense_connections and not multi_scale:
        caf_indices = [1, 2]
    elif dense_connections and multi_scale:
        cif_indices = [v * 3 + 1 for v in range(10)]
        caf_indices = [v * 3 + 2 for v in range(10)]
    
    if isinstance(net_cpu.head_nets[0].meta, heads.DetectionMeta):
        net_cpu.process_heads = heads.CifdetCollector(cif_indices)
    elif isinstance(net_cpu.head_nets[1].meta, heads.PanopticDeeplabMeta):
        pass
    else:
        net_cpu.process_heads = heads.CifCafCollector(cif_indices, caf_indices)
    net_cpu.cross_talk = cross_talk

    if two_scale:
        net_cpu = nets.Shell2Scale(net_cpu.base_net, net_cpu.head_nets)

    if multi_scale:
        net_cpu = nets.ShellMultiScale(net_cpu.base_net, net_cpu.head_nets,
                                       process_heads=net_cpu.process_heads,
                                       include_hflip=multi_scale_hflip)

    return net_cpu, epoch


# pylint: disable=too-many-return-statements
def factory_from_scratch(basename, head_names, *, pretrained=True):
    head_metas = datasets.headmeta.factory(head_names)

    if 'resnet18' in basename:
        base_vision = torchvision.models.resnet18(pretrained)
        return resnet_factory_from_scratch(basename, base_vision, 512, head_metas)
    if 'resnet50pan' in basename:
        base_vision = torchvision.models.resnet50(pretrained)
        return resnet_factory_from_scratch(basename, base_vision, 2048, head_metas)
    if 'resnet50' in basename:
        base_vision = torchvision.models.resnet50(pretrained)
        return resnet_factory_from_scratch(basename, base_vision, 2048, head_metas)
    if 'resnet101' in basename:
        base_vision = torchvision.models.resnet101(pretrained)
        return resnet_factory_from_scratch(basename, base_vision, 2048, head_metas)
    if 'resnet152' in basename:
        base_vision = torchvision.models.resnet152(pretrained)
        return resnet_factory_from_scratch(basename, base_vision, 2048, head_metas)
    if 'resnet260' in basename:
        assert pretrained is False
        base_vision = torchvision.models.ResNet(
            torchvision.models.resnet.Bottleneck, [3, 8, 72, 3])
        return resnet_factory_from_scratch(basename, base_vision, 2048, head_metas)
    if 'resnext50' in basename:
        base_vision = torchvision.models.resnext50_32x4d(pretrained)
        return resnet_factory_from_scratch(basename, base_vision, 2048, head_metas)
    if 'resnext101' in basename:
        base_vision = torchvision.models.resnext101_32x8d(pretrained)
        return resnet_factory_from_scratch(basename, base_vision, 2048, head_metas)
    if basename == 'shufflenetv2x1':
        base_vision = torchvision.models.shufflenet_v2_x1_0(pretrained)
        return shufflenet_factory_from_scratch(basename, base_vision, 1024, head_metas)
    if basename.startswith('shufflenetv2x2'):
        base_vision = torchvision.models.shufflenet_v2_x2_0(pretrained)
        return shufflenet_factory_from_scratch(basename, base_vision, 2048, head_metas)
    if basename.startswith('shufflenetv2k16w'):
        base_vision = basenetworks.ShuffleNetV2K(
            [4, 8, 4], [24, 348, 696, 1392, 1392],
        )
        return generic_factory_from_scratch(basename, base_vision, 1392, head_metas)
    if basename.startswith('shufflenetv2k16'):
        base_vision = torchvision.models.ShuffleNetV2(
            [4, 8, 4], [24, 348, 696, 1392, 1392],
        )
        return shufflenet_factory_from_scratch(basename, base_vision, 1392, head_metas)
    if basename.startswith('shufflenetv2k20w'):
        base_vision = basenetworks.ShuffleNetV2K(
            [5, 10, 5], [32, 512, 1024, 2048, 2048],
        )
        return generic_factory_from_scratch(basename, base_vision, 2048, head_metas)
    if basename.startswith('shufflenetv2k20'):
        base_vision = torchvision.models.ShuffleNetV2(
            [5, 10, 5], [32, 512, 1024, 2048, 2048],
        )
        return shufflenet_factory_from_scratch(basename, base_vision, 2048, head_metas)
    if basename.startswith('shufflenetv2k30w'):
        base_vision = basenetworks.ShuffleNetV2K(
            [8, 16, 6], [32, 512, 1024, 2048, 2048],
        )
        return generic_factory_from_scratch(basename, base_vision, 2048, head_metas)
    if basename.startswith('shufflenetv2k30'):
        base_vision = torchvision.models.ShuffleNetV2(
            [8, 16, 6], [32, 512, 1024, 2048, 2048],
        )
        return shufflenet_factory_from_scratch(basename, base_vision, 2048, head_metas)
    if basename.startswith('shufflenetv2k44wgn'):
        base_vision = basenetworks.ShuffleNetV2K(
            [12, 24, 8], [32, 512, 1024, 2048, 2048],
            layer_norm=lambda x: torch.nn.GroupNorm(32 if x > 100 else 4, x, eps=1e-4),
        )
        return generic_factory_from_scratch(basename, base_vision, 2048, head_metas)
    if basename.startswith('shufflenetv2k44win'):
        base_vision = basenetworks.ShuffleNetV2K(
            [12, 24, 8], [32, 512, 1024, 2048, 2048],
            layer_norm=lambda x: torch.nn.InstanceNorm2d(
                x, eps=1e-4, momentum=0.01, affine=True, track_running_stats=True),
        )
        return generic_factory_from_scratch(basename, base_vision, 2048, head_metas)
    if basename.startswith('shufflenetv2k44w'):
        base_vision = basenetworks.ShuffleNetV2K(
            [12, 24, 8], [32, 512, 1024, 2048, 2048],
        )
        return generic_factory_from_scratch(basename, base_vision, 2048, head_metas)
    if basename.startswith('shufflenetv2k44'):
        base_vision = torchvision.models.ShuffleNetV2(
            [12, 24, 8], [32, 512, 1024, 2048, 2048],
        )
        return shufflenet_factory_from_scratch(basename, base_vision, 2048, head_metas)

    raise Exception('unknown base network in {}'.format(basename))


def generic_factory_from_scratch(basename, base_vision, out_features, head_metas):
    basenet = basenetworks.BaseNetwork(
        base_vision,
        basename,
        stride=16,
        out_features=out_features,
    )

    headnets = [heads.CompositeFieldFused(h, basenet.out_features) for h in head_metas]

    net_cpu = nets.Shell(basenet, headnets)
    nets.model_defaults(net_cpu)
    LOG.debug(net_cpu)
    return net_cpu


def shufflenet_factory_from_scratch(basename, base_vision, out_features, head_metas):
    blocks = [
        base_vision.conv1,
        # base_vision.maxpool,
        base_vision.stage2,
        base_vision.stage3,
        base_vision.stage4,
        base_vision.conv5,
    ]
    basenet = basenetworks.BaseNetwork(
        torch.nn.Sequential(*blocks),
        basename,
        stride=16,
        out_features=out_features,
    )

    headnets = [heads.CompositeFieldFused(h, basenet.out_features) for h in head_metas]

    net_cpu = nets.Shell(basenet, headnets)
    nets.model_defaults(net_cpu)
    LOG.debug(net_cpu)
    return net_cpu


def resnet_factory_from_scratch(basename, base_vision, out_features, head_metas):
    resnet_factory = basenetworks.ResnetBlocks(base_vision)

    # input block
    use_pool = 'pool0' in basename
    conv_stride = 2
    if 'is4' in basename:
        conv_stride = 4
    if 'is1' in basename:
        conv_stride = 1
    output_stride = conv_stride

    pool_stride = 2
    if 'pool0s4' in basename:
        pool_stride = 4
    output_stride *= pool_stride if use_pool else 1

    # all blocks
    blocks = [
        resnet_factory.input_block(use_pool, conv_stride, pool_stride),
        resnet_factory.block2(),  # no stride
        resnet_factory.block3(),
        resnet_factory.block4(),
    ]
    output_stride *= 4
    if 'block4' not in basename:
        blocks.append(resnet_factory.block5())
        output_stride *= 2
    else:
        out_features //= 2

    panoptic = len(head_metas) > 1 and isinstance(head_metas[1], heads.PanopticDeeplabMeta)

    BaseNetwork = basenetworks.BaseNetworkWithSkips if panoptic else basenetworks.BaseNetwork
    basenet = BaseNetwork(
        torch.nn.Sequential(*blocks),
        basename,
        stride=output_stride,
        out_features=out_features,
    )


    # headnets = [heads.CompositeFieldFused(h, basenet.out_features) for h in head_metas]

    headnets = [heads.CompositeFieldFused(head_metas[0], basenet.out_features)]

    # h = heads.SegmentationMeta('seg', ['person'])
    # #### AMA
    if len(head_metas) > 1 and isinstance(head_metas[1], heads.SegmentationMeta):
        headnets.append(heads.InstanceSegHead(head_metas[1], basenet.out_features))
        # print('!!!!!!!!!!!!!!!!!!!!!!!!!!!!!!!!!!!!!!!!!!!!!!!!!!Hey Segmentation')
    # print('hereeeeeeeeeeeeeee')
    # print(headnets)

<<<<<<< HEAD
    # if len(head_metas) > 1 and isinstance(head_metas[1], panoptic_deeplab.PanopticMeta):
    #     headnets.append(panoptic_deeplab.PanopticDeepLabDecoder())

=======
    if panoptic:  # Integrate a panoptic-deeplab decoder
        headnets.append(heads.PanopticDeeplabHead(head_metas[1], basenet.out_features))
>>>>>>> 2412844c

    net_cpu = nets.Shell(basenet, headnets)
    nets.model_defaults(net_cpu)
    return net_cpu


def configure(args):
    # configure CompositeField
    heads.CompositeField.dropout_p = args.head_dropout
    heads.CompositeField.quad = args.head_quad
    heads.CompositeFieldFused.dropout_p = args.head_dropout
    heads.CompositeFieldFused.quad = args.head_quad


def cli(parser):
    group = parser.add_argument_group('network configuration')
    group.add_argument('--checkpoint', default=None,
                       help=('Load a model from a checkpoint. '
                             'Use "resnet50", "shufflenetv2k16w" '
                             'or "shufflenetv2k30w" for pretrained OpenPifPaf models.'))
    group.add_argument('--basenet', default=None,
                       help='base network, e.g. resnet50')
    group.add_argument('--headnets', default=None, nargs='+',
                       help='head networks')
    group.add_argument('--no-pretrain', dest='pretrained', default=True, action='store_false',
                       help='create model without ImageNet pretraining')
    group.add_argument('--two-scale', default=False, action='store_true',
                       help='[experimental]')
    group.add_argument('--multi-scale', default=False, action='store_true',
                       help='[experimental]')
    group.add_argument('--no-multi-scale-hflip',
                       dest='multi_scale_hflip', default=True, action='store_false',
                       help='[experimental]')
    group.add_argument('--cross-talk', default=0.0, type=float,
                       help='[experimental]')
    group.add_argument('--no-download-progress', dest='download_progress',
                       default=True, action='store_false',
                       help='suppress model download progress bar')

    group = parser.add_argument_group('head')
    group.add_argument('--head-dropout', default=heads.CompositeFieldFused.dropout_p, type=float,
                       help='[experimental] zeroing probability of feature in head input')
    group.add_argument('--head-quad', default=heads.CompositeFieldFused.quad, type=int,
                       help='number of times to apply quad (subpixel conv) to heads')<|MERGE_RESOLUTION|>--- conflicted
+++ resolved
@@ -329,14 +329,10 @@
     # print('hereeeeeeeeeeeeeee')
     # print(headnets)
 
-<<<<<<< HEAD
-    # if len(head_metas) > 1 and isinstance(head_metas[1], panoptic_deeplab.PanopticMeta):
-    #     headnets.append(panoptic_deeplab.PanopticDeepLabDecoder())
-
-=======
+
     if panoptic:  # Integrate a panoptic-deeplab decoder
         headnets.append(heads.PanopticDeeplabHead(head_metas[1], basenet.out_features))
->>>>>>> 2412844c
+
 
     net_cpu = nets.Shell(basenet, headnets)
     nets.model_defaults(net_cpu)
