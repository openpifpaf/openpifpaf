--- conflicted
+++ resolved
@@ -226,13 +226,8 @@
     args = parser.parse_args()
 
     shape = (641,641)
-<<<<<<< HEAD
-    ds = PickledDataset("/data/mistasse/abolfazl/keemotion/pickled/camera_views_with_human_masks_ball_mask.pickle")
-    ds = TransformedDataset(ds, [ViewCropperTransform(def_min=30, def_max=80, output_shape=shape, focus_object="player")])
-=======
     ds = PickledDataset(args.pickled_dataset)
     ds = TransformedDataset(ds, [ScaleDownFactor2Transform()])#[ViewCropperTransform(def_min=30, def_max=80, output_shape=shape, focus_object="player")])
->>>>>>> 8cf0a702
     keys = ds.keys.all()
     print("OKS metric computed on whole dataset since pose estimation is trained on COCO")
     result_list = []
